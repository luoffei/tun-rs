<<<<<<< HEAD
[package]
name = "tun2"
version = "2.0.6"
edition = "2021"
authors = ["meh. <meh@schizofreni.co>", "@ssrlive"]
license = "WTFPL"
description = "TUN device creation and handling."
repository = "https://github.com/ssrlive/rust-tun"
keywords = ["tun", "network", "tunnel", "bindings"]
#rust-version = "1.79"

[lib]
crate-type = ["staticlib", "cdylib", "lib"]

[dependencies]
bytes = { version = "1" }
cfg-if = "1"
futures-core = { version = "0.3", optional = true }
libc = { version = "0.2", features = ["extra_traits"] }
log = "0.4"
thiserror = "1"
tokio = { version = "1", features = [
    "net",
    "macros",
    "io-util",
], optional = true }
tokio-util = { version = "0.7", features = ["codec"], optional = true }
rustversion = "1.0.17"

[target.'cfg(any(target_os = "linux", target_os = "macos", target_os = "android", target_os="freebsd"))'.dependencies]
nix = { version = "0.29", features = ["ioctl"] }

[target.'cfg(target_os = "windows")'.dependencies]
windows-sys = { version = "0.59", features = [
    "Win32_Foundation",
    "Win32_Security",
    "Win32_Security_WinTrust",
    "Win32_Security_Cryptography",
    "Win32_System_Threading",
    "Win32_UI_WindowsAndMessaging",
    "Win32_System_LibraryLoader",
] }
wintun = { git = "https://github.com/rustp2p/wintun.git", features = ["panic_on_unsent_packets"] }
libloading = "0.8.5"
winapi = {version = "0.3",features = [
    "errhandlingapi",
    "combaseapi",
    "ioapiset",
    "winioctl",
    "setupapi",
    "synchapi",
    "netioapi",
    "fileapi","handleapi","winerror","minwindef","ifdef","basetsd","winnt","winreg","winbase","minwinbase",
    "impl-default"
]}

[target.'cfg(any(target_os = "macos", target_os = "freebsd"))'.dependencies]
ipnet = "2"

[dev-dependencies]
ctrlc2 = { version = "3", features = ["tokio", "termination"] }
env_logger = "0.11"
futures = "0.3"
packet = "0.1"
serde_json = "1"
tokio = { version = "1", features = ["rt-multi-thread"] }

[features]
default = ["wintun-dns"]
async = ["tokio", "futures-core", "tokio-util"]
wintun-dns = []

[package.metadata.docs.rs]
features = ["async"]

[[example]]
name = "read-async"
required-features = ["async"]

[[example]]
name = "read-async-codec"
required-features = ["async"]

[[example]]
name = "ping-tun"
required-features = ["async"]
=======
[package]
name = "tun2"
version = "2.0.7"
edition = "2021"
authors = ["meh. <meh@schizofreni.co>", "@ssrlive"]
license = "WTFPL"
description = "TUN device creation and handling."
repository = "https://github.com/ssrlive/rust-tun"
keywords = ["tun", "network", "tunnel", "bindings"]
#rust-version = "1.79"

[lib]
crate-type = ["staticlib", "cdylib", "lib"]

[dependencies]
bytes = { version = "1" }
cfg-if = "1"
futures-core = { version = "0.3", optional = true }
libc = { version = "0.2", features = ["extra_traits"] }
log = "0.4"
thiserror = "1"
tokio = { version = "1", features = [
    "net",
    "macros",
    "io-util",
], optional = true }
tokio-util = { version = "0.7", features = ["codec"], optional = true }
rustversion = "1.0.17"

[target.'cfg(any(target_os = "linux", target_os = "macos", target_os = "android", target_os="freebsd"))'.dependencies]
nix = { version = "0.29", features = ["ioctl"] }

[target.'cfg(target_os = "windows")'.dependencies]
windows-sys = { version = "0.59", features = [
    "Win32_Foundation",
    "Win32_Security",
    "Win32_Security_WinTrust",
    "Win32_Security_Cryptography",
    "Win32_System_Threading",
    "Win32_UI_WindowsAndMessaging",
    "Win32_System_LibraryLoader",
] }
wintun = { git = "https://github.com/rustp2p/wintun.git", features = ["panic_on_unsent_packets"] }
libloading = "0.8"

[target.'cfg(any(target_os = "macos", target_os = "freebsd"))'.dependencies]
ipnet = "2"

[dev-dependencies]
ctrlc2 = { version = "3", features = ["tokio", "termination"] }
env_logger = "0.11"
futures = "0.3"
packet = "0.1"
serde_json = "1"
tokio = { version = "1", features = ["rt-multi-thread"] }

[features]
default = ["wintun-dns"]
async = ["tokio", "futures-core", "tokio-util"]
wintun-dns = []

[package.metadata.docs.rs]
features = ["async"]

[[example]]
name = "read-async"
required-features = ["async"]

[[example]]
name = "read-async-codec"
required-features = ["async"]

[[example]]
name = "ping-tun"
required-features = ["async"]
>>>>>>> 93944a64
<|MERGE_RESOLUTION|>--- conflicted
+++ resolved
@@ -1,164 +1,87 @@
-<<<<<<< HEAD
-[package]
-name = "tun2"
-version = "2.0.6"
-edition = "2021"
-authors = ["meh. <meh@schizofreni.co>", "@ssrlive"]
-license = "WTFPL"
-description = "TUN device creation and handling."
-repository = "https://github.com/ssrlive/rust-tun"
-keywords = ["tun", "network", "tunnel", "bindings"]
-#rust-version = "1.79"
-
-[lib]
-crate-type = ["staticlib", "cdylib", "lib"]
-
-[dependencies]
-bytes = { version = "1" }
-cfg-if = "1"
-futures-core = { version = "0.3", optional = true }
-libc = { version = "0.2", features = ["extra_traits"] }
-log = "0.4"
-thiserror = "1"
-tokio = { version = "1", features = [
-    "net",
-    "macros",
-    "io-util",
-], optional = true }
-tokio-util = { version = "0.7", features = ["codec"], optional = true }
-rustversion = "1.0.17"
-
-[target.'cfg(any(target_os = "linux", target_os = "macos", target_os = "android", target_os="freebsd"))'.dependencies]
-nix = { version = "0.29", features = ["ioctl"] }
-
-[target.'cfg(target_os = "windows")'.dependencies]
-windows-sys = { version = "0.59", features = [
-    "Win32_Foundation",
-    "Win32_Security",
-    "Win32_Security_WinTrust",
-    "Win32_Security_Cryptography",
-    "Win32_System_Threading",
-    "Win32_UI_WindowsAndMessaging",
-    "Win32_System_LibraryLoader",
-] }
-wintun = { git = "https://github.com/rustp2p/wintun.git", features = ["panic_on_unsent_packets"] }
-libloading = "0.8.5"
-winapi = {version = "0.3",features = [
-    "errhandlingapi",
-    "combaseapi",
-    "ioapiset",
-    "winioctl",
-    "setupapi",
-    "synchapi",
-    "netioapi",
-    "fileapi","handleapi","winerror","minwindef","ifdef","basetsd","winnt","winreg","winbase","minwinbase",
-    "impl-default"
-]}
-
-[target.'cfg(any(target_os = "macos", target_os = "freebsd"))'.dependencies]
-ipnet = "2"
-
-[dev-dependencies]
-ctrlc2 = { version = "3", features = ["tokio", "termination"] }
-env_logger = "0.11"
-futures = "0.3"
-packet = "0.1"
-serde_json = "1"
-tokio = { version = "1", features = ["rt-multi-thread"] }
-
-[features]
-default = ["wintun-dns"]
-async = ["tokio", "futures-core", "tokio-util"]
-wintun-dns = []
-
-[package.metadata.docs.rs]
-features = ["async"]
-
-[[example]]
-name = "read-async"
-required-features = ["async"]
-
-[[example]]
-name = "read-async-codec"
-required-features = ["async"]
-
-[[example]]
-name = "ping-tun"
-required-features = ["async"]
-=======
-[package]
-name = "tun2"
-version = "2.0.7"
-edition = "2021"
-authors = ["meh. <meh@schizofreni.co>", "@ssrlive"]
-license = "WTFPL"
-description = "TUN device creation and handling."
-repository = "https://github.com/ssrlive/rust-tun"
-keywords = ["tun", "network", "tunnel", "bindings"]
-#rust-version = "1.79"
-
-[lib]
-crate-type = ["staticlib", "cdylib", "lib"]
-
-[dependencies]
-bytes = { version = "1" }
-cfg-if = "1"
-futures-core = { version = "0.3", optional = true }
-libc = { version = "0.2", features = ["extra_traits"] }
-log = "0.4"
-thiserror = "1"
-tokio = { version = "1", features = [
-    "net",
-    "macros",
-    "io-util",
-], optional = true }
-tokio-util = { version = "0.7", features = ["codec"], optional = true }
-rustversion = "1.0.17"
-
-[target.'cfg(any(target_os = "linux", target_os = "macos", target_os = "android", target_os="freebsd"))'.dependencies]
-nix = { version = "0.29", features = ["ioctl"] }
-
-[target.'cfg(target_os = "windows")'.dependencies]
-windows-sys = { version = "0.59", features = [
-    "Win32_Foundation",
-    "Win32_Security",
-    "Win32_Security_WinTrust",
-    "Win32_Security_Cryptography",
-    "Win32_System_Threading",
-    "Win32_UI_WindowsAndMessaging",
-    "Win32_System_LibraryLoader",
-] }
-wintun = { git = "https://github.com/rustp2p/wintun.git", features = ["panic_on_unsent_packets"] }
-libloading = "0.8"
-
-[target.'cfg(any(target_os = "macos", target_os = "freebsd"))'.dependencies]
-ipnet = "2"
-
-[dev-dependencies]
-ctrlc2 = { version = "3", features = ["tokio", "termination"] }
-env_logger = "0.11"
-futures = "0.3"
-packet = "0.1"
-serde_json = "1"
-tokio = { version = "1", features = ["rt-multi-thread"] }
-
-[features]
-default = ["wintun-dns"]
-async = ["tokio", "futures-core", "tokio-util"]
-wintun-dns = []
-
-[package.metadata.docs.rs]
-features = ["async"]
-
-[[example]]
-name = "read-async"
-required-features = ["async"]
-
-[[example]]
-name = "read-async-codec"
-required-features = ["async"]
-
-[[example]]
-name = "ping-tun"
-required-features = ["async"]
->>>>>>> 93944a64
+[package]
+name = "tun2"
+version = "2.0.6"
+edition = "2021"
+authors = ["meh. <meh@schizofreni.co>", "@ssrlive"]
+license = "WTFPL"
+description = "TUN device creation and handling."
+repository = "https://github.com/ssrlive/rust-tun"
+keywords = ["tun", "network", "tunnel", "bindings"]
+#rust-version = "1.79"
+
+[lib]
+crate-type = ["staticlib", "cdylib", "lib"]
+
+[dependencies]
+bytes = { version = "1" }
+cfg-if = "1"
+futures-core = { version = "0.3", optional = true }
+libc = { version = "0.2", features = ["extra_traits"] }
+log = "0.4"
+thiserror = "1"
+tokio = { version = "1", features = [
+    "net",
+    "macros",
+    "io-util",
+], optional = true }
+tokio-util = { version = "0.7", features = ["codec"], optional = true }
+rustversion = "1.0.17"
+
+[target.'cfg(any(target_os = "linux", target_os = "macos", target_os = "android", target_os="freebsd"))'.dependencies]
+nix = { version = "0.29", features = ["ioctl"] }
+
+[target.'cfg(target_os = "windows")'.dependencies]
+windows-sys = { version = "0.59", features = [
+    "Win32_Foundation",
+    "Win32_Security",
+    "Win32_Security_WinTrust",
+    "Win32_Security_Cryptography",
+    "Win32_System_Threading",
+    "Win32_UI_WindowsAndMessaging",
+    "Win32_System_LibraryLoader",
+] }
+wintun = { git = "https://github.com/rustp2p/wintun.git", features = ["panic_on_unsent_packets"] }
+libloading = "0.8.5"
+winapi = {version = "0.3",features = [
+    "errhandlingapi",
+    "combaseapi",
+    "ioapiset",
+    "winioctl",
+    "setupapi",
+    "synchapi",
+    "netioapi",
+    "fileapi","handleapi","winerror","minwindef","ifdef","basetsd","winnt","winreg","winbase","minwinbase",
+    "impl-default"
+]}
+
+[target.'cfg(any(target_os = "macos", target_os = "freebsd"))'.dependencies]
+ipnet = "2"
+
+[dev-dependencies]
+ctrlc2 = { version = "3", features = ["tokio", "termination"] }
+env_logger = "0.11"
+futures = "0.3"
+packet = "0.1"
+serde_json = "1"
+tokio = { version = "1", features = ["rt-multi-thread"] }
+
+[features]
+default = ["wintun-dns"]
+async = ["tokio", "futures-core", "tokio-util"]
+wintun-dns = []
+
+[package.metadata.docs.rs]
+features = ["async"]
+
+[[example]]
+name = "read-async"
+required-features = ["async"]
+
+[[example]]
+name = "read-async-codec"
+required-features = ["async"]
+
+[[example]]
+name = "ping-tun"
+required-features = ["async"]
+
<<<<<<< HEAD
[package]
name = "tun-rs"
version = "2.2.0"
edition = "2021"
authors = ["xmh0511, vnt-dev"]
license = "Apache-2.0"
description = "Cross-platform Tun and Tap library"
repository = "https://github.com/tun-rs/tun-rs"
keywords = ["tun", "tap", "network", "tunnel"]

[lib]
crate-type = ["staticlib", "cdylib", "lib"]

[dependencies]
bytes = { version = "1" }
libc = { version = "0.2", features = ["extra_traits"] }
log = "0.4"
blocking = { version = "1.6", optional = true }
tokio = { version = "1.45", features = [
    "net",
    "macros",
    "io-util",
    "rt",
], optional = true }
async-io = { version = "2.3", optional = true }

ipnet = "2"
byteorder = "1.5.0"
getifaddrs = "0.1.5"

futures-core = { version = "0.3", optional = true }
futures = { version = "0.3", optional = true }

[target.'cfg(any(target_os = "linux", target_os = "macos", target_os = "android", target_os="freebsd"))'.dependencies]
nix = { version = "0.30", features = ["ioctl"] }

[target.'cfg(target_os = "windows")'.dependencies]
encoding_rs = "0.8.34"

scopeguard = "1.2.0"
winreg = "0.55"
widestring = "1.0.2"
c2rust-bitfields = "0.20"
windows = { version = "0.59", features = [
    "Win32_Devices_DeviceAndDriverInstallation",
    "Win32_Storage_FileSystem",
    "Win32_System_Registry",
    "Win32_Networking_WinSock",
    "Win32_NetworkManagement_Ndis",
    "Win32_Foundation",
    "Win32_Security",
    "Win32_System_IO",
    "Win32_System_Ioctl",
    "Win32_System_Com",
    "Win32_Security_WinTrust",
    "Win32_Security_Cryptography",
    "Win32_System_Threading",
    "Win32_UI_WindowsAndMessaging",
    "Win32_System_LibraryLoader",
    "Win32_NetworkManagement_IpHelper",
    "Win32_Devices_Properties",
    "Win32_System_SystemInformation",
    "Win32_NetworkManagement_WindowsFirewall",
] }
libloading = "0.8"

[target.'cfg(any(target_os = "macos", target_os = "freebsd"))'.dependencies]
route_manager = "0.1.4"


[target.'cfg(any(target_os = "linux", target_os = "freebsd",target_os = "windows"))'.dependencies]
mac_address = "1.1.7"

[build-dependencies]
bindgen = "0.71.1"

[dev-dependencies]
ctrlc2 = { version = "3", features = ["tokio", "termination"] }
env_logger = "0.11"
futures = "0.3"
pnet_packet = "0.35.0"
tokio = { version = "1", features = ["rt-multi-thread", "time"] }
async-std = { version = "1", features = ["attributes", "unstable"] }
async-ctrlc = "1.2.0"

[features]
defalt = ["async"]
async = ["async_tokio"]
async_std = ["async_io"]
async_tokio = ["blocking", "tokio"]
async_io = ["blocking", "async-io"]
async_framed = ["futures", "futures-core"]
experimental = []

[package.metadata.docs.rs]
all-features = true
rustdoc-args = ["--cfg", "docsrs"]
targets = [
    "x86_64-unknown-linux-gnu",
    "x86_64-pc-windows-msvc",
    "aarch64-apple-darwin",
    "x86_64-apple-darwin",
    "aarch64-linux-android",
    "aarch64-apple-ios",
    "x86_64-apple-ios",
    "x86_64-unknown-freebsd",
]

[[example]]
name = "async_ping"
required-features = ["async_tokio"]

[[example]]
name = "async_ping_framed"
required-features = ["async_tokio", "async_framed"]

[[example]]
name = "ping_offload"
required-features = ["async_tokio"]

[[example]]
name = "async_tap"
required-features = ["async_tokio"]
=======
[package]
name = "tun-rs"
version = "2.4.2"
edition = "2021"
authors = ["xmh0511, vnt-dev"]
license = "Apache-2.0"
description = "Cross-platform Tun and Tap library"
repository = "https://github.com/tun-rs/tun-rs"
keywords = ["tun", "tap", "tunnel", "VPN", "network-interface"]

[lib]
crate-type = ["staticlib", "cdylib", "lib"]

[dependencies]
bytes = { version = "1" }
libc = { version = "0.2", features = ["extra_traits"] }
log = "0.4"
blocking = { version = "1.6", optional = true }
tokio = { version = "1.45", features = [
    "net",
    "macros",
    "io-util",
    "rt",
], optional = true }
async-io = { version = "2.3", optional = true }

ipnet = "2"
byteorder = "1.5.0"
getifaddrs = "0.2.0"

futures-core = { version = "0.3", optional = true }
futures = { version = "0.3", optional = true }

[target.'cfg(any(target_os = "linux", target_os = "macos", target_os = "android", target_os="freebsd", target_os="openbsd"))'.dependencies]
nix = { version = "0.30", features = ["ioctl"] }

[target.'cfg(target_os = "windows")'.dependencies]
encoding_rs = "0.8.34"

scopeguard = "1.2.0"
winreg = "0.55"
widestring = "1.0.2"
c2rust-bitfields = "0.20"
windows-sys = { version = "0.60", features = [
    "Win32_Devices_DeviceAndDriverInstallation",
    "Win32_Storage_FileSystem",
    "Win32_System_Registry",
    "Win32_Networking_WinSock",
    "Win32_NetworkManagement_Ndis",
    "Win32_Foundation",
    "Win32_Security",
    "Win32_System_IO",
    "Win32_System_Ioctl",
    "Win32_System_Com",
    "Win32_Security_WinTrust",
    "Win32_Security_Cryptography",
    "Win32_System_Threading",
    "Win32_UI_WindowsAndMessaging",
    "Win32_System_LibraryLoader",
    "Win32_NetworkManagement_IpHelper",
    "Win32_Devices_Properties",
    "Win32_System_SystemInformation",
] }
libloading = "0.8"

[target.'cfg(any(target_os = "macos", target_os = "freebsd", target_os = "openbsd"))'.dependencies]
route_manager = "0.2.0"


[target.'cfg(any(target_os = "linux", target_os = "freebsd", target_os = "openbsd",target_os = "windows"))'.dependencies]
mac_address = "1.1.7"

[build-dependencies]
bindgen = "0.72.0"

[dev-dependencies]
ctrlc2 = { version = "3.7", features = ["tokio", "termination"] }
env_logger = "0.11"
futures = "0.3"
pnet_packet = "0.35.0"
tokio = { version = "1", features = ["rt-multi-thread", "time"] }
async-std = { version = "1", features = ["attributes", "unstable"] }
async-ctrlc = "1.2.0"

[features]
async = ["async_tokio"]
async_std = ["async_io"]
async_tokio = ["blocking", "tokio"]
async_io = ["blocking", "async-io"]
async_framed = ["futures", "futures-core"]
interruptible = []
experimental = []

[package.metadata.docs.rs]
all-features = true
rustdoc-args = ["--cfg", "docsrs"]
targets = [
    "x86_64-unknown-linux-gnu",
    "x86_64-pc-windows-msvc",
    "aarch64-apple-darwin",
    "x86_64-apple-darwin",
    "aarch64-linux-android",
    "aarch64-apple-ios",
    "x86_64-apple-ios",
    "x86_64-unknown-freebsd"
]

[[example]]
name = "async_ping"
required-features = ["async_tokio"]

[[example]]
name = "async_ping_framed"
required-features = ["async_tokio", "async_framed"]

[[example]]
name = "ping_offload"
required-features = ["async_tokio"]

[[example]]
name = "async_tap"
required-features = ["async_tokio"]

[[example]]
name = "read_interruptible"
required-features = ["interruptible"]
>>>>>>> 5683cdb4
<|MERGE_RESOLUTION|>--- conflicted
+++ resolved
@@ -1,128 +1,3 @@
-<<<<<<< HEAD
-[package]
-name = "tun-rs"
-version = "2.2.0"
-edition = "2021"
-authors = ["xmh0511, vnt-dev"]
-license = "Apache-2.0"
-description = "Cross-platform Tun and Tap library"
-repository = "https://github.com/tun-rs/tun-rs"
-keywords = ["tun", "tap", "network", "tunnel"]
-
-[lib]
-crate-type = ["staticlib", "cdylib", "lib"]
-
-[dependencies]
-bytes = { version = "1" }
-libc = { version = "0.2", features = ["extra_traits"] }
-log = "0.4"
-blocking = { version = "1.6", optional = true }
-tokio = { version = "1.45", features = [
-    "net",
-    "macros",
-    "io-util",
-    "rt",
-], optional = true }
-async-io = { version = "2.3", optional = true }
-
-ipnet = "2"
-byteorder = "1.5.0"
-getifaddrs = "0.1.5"
-
-futures-core = { version = "0.3", optional = true }
-futures = { version = "0.3", optional = true }
-
-[target.'cfg(any(target_os = "linux", target_os = "macos", target_os = "android", target_os="freebsd"))'.dependencies]
-nix = { version = "0.30", features = ["ioctl"] }
-
-[target.'cfg(target_os = "windows")'.dependencies]
-encoding_rs = "0.8.34"
-
-scopeguard = "1.2.0"
-winreg = "0.55"
-widestring = "1.0.2"
-c2rust-bitfields = "0.20"
-windows = { version = "0.59", features = [
-    "Win32_Devices_DeviceAndDriverInstallation",
-    "Win32_Storage_FileSystem",
-    "Win32_System_Registry",
-    "Win32_Networking_WinSock",
-    "Win32_NetworkManagement_Ndis",
-    "Win32_Foundation",
-    "Win32_Security",
-    "Win32_System_IO",
-    "Win32_System_Ioctl",
-    "Win32_System_Com",
-    "Win32_Security_WinTrust",
-    "Win32_Security_Cryptography",
-    "Win32_System_Threading",
-    "Win32_UI_WindowsAndMessaging",
-    "Win32_System_LibraryLoader",
-    "Win32_NetworkManagement_IpHelper",
-    "Win32_Devices_Properties",
-    "Win32_System_SystemInformation",
-    "Win32_NetworkManagement_WindowsFirewall",
-] }
-libloading = "0.8"
-
-[target.'cfg(any(target_os = "macos", target_os = "freebsd"))'.dependencies]
-route_manager = "0.1.4"
-
-
-[target.'cfg(any(target_os = "linux", target_os = "freebsd",target_os = "windows"))'.dependencies]
-mac_address = "1.1.7"
-
-[build-dependencies]
-bindgen = "0.71.1"
-
-[dev-dependencies]
-ctrlc2 = { version = "3", features = ["tokio", "termination"] }
-env_logger = "0.11"
-futures = "0.3"
-pnet_packet = "0.35.0"
-tokio = { version = "1", features = ["rt-multi-thread", "time"] }
-async-std = { version = "1", features = ["attributes", "unstable"] }
-async-ctrlc = "1.2.0"
-
-[features]
-defalt = ["async"]
-async = ["async_tokio"]
-async_std = ["async_io"]
-async_tokio = ["blocking", "tokio"]
-async_io = ["blocking", "async-io"]
-async_framed = ["futures", "futures-core"]
-experimental = []
-
-[package.metadata.docs.rs]
-all-features = true
-rustdoc-args = ["--cfg", "docsrs"]
-targets = [
-    "x86_64-unknown-linux-gnu",
-    "x86_64-pc-windows-msvc",
-    "aarch64-apple-darwin",
-    "x86_64-apple-darwin",
-    "aarch64-linux-android",
-    "aarch64-apple-ios",
-    "x86_64-apple-ios",
-    "x86_64-unknown-freebsd",
-]
-
-[[example]]
-name = "async_ping"
-required-features = ["async_tokio"]
-
-[[example]]
-name = "async_ping_framed"
-required-features = ["async_tokio", "async_framed"]
-
-[[example]]
-name = "ping_offload"
-required-features = ["async_tokio"]
-
-[[example]]
-name = "async_tap"
-required-features = ["async_tokio"]
-=======
 [package]
 name = "tun-rs"
 version = "2.4.2"
@@ -166,7 +41,7 @@
 winreg = "0.55"
 widestring = "1.0.2"
 c2rust-bitfields = "0.20"
-windows-sys = { version = "0.60", features = [
+windows = { version = "0.60", features = [
     "Win32_Devices_DeviceAndDriverInstallation",
     "Win32_Storage_FileSystem",
     "Win32_System_Registry",
@@ -185,6 +60,7 @@
     "Win32_NetworkManagement_IpHelper",
     "Win32_Devices_Properties",
     "Win32_System_SystemInformation",
+    "Win32_NetworkManagement_WindowsFirewall",
 ] }
 libloading = "0.8"
 
@@ -227,7 +103,7 @@
     "aarch64-linux-android",
     "aarch64-apple-ios",
     "x86_64-apple-ios",
-    "x86_64-unknown-freebsd"
+    "x86_64-unknown-freebsd",
 ]
 
 [[example]]
@@ -248,5 +124,4 @@
 
 [[example]]
 name = "read_interruptible"
-required-features = ["interruptible"]
->>>>>>> 5683cdb4
+required-features = ["interruptible"]
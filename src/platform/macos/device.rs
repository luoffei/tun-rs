--- conflicted
+++ resolved
@@ -84,11 +84,7 @@
                 return Ok(device);
             }
 
-<<<<<<< HEAD
             let id = if let Some(tun_name) = config.name.as_ref() {
-=======
-            let id = if let Some(tun_name) = config.tun_name_.as_ref() {
->>>>>>> 04518156
                 if tun_name.len() > IFNAMSIZ {
                     return Err(Error::NameTooLong);
                 }
@@ -96,8 +92,6 @@
                 if !tun_name.starts_with("utun") {
                     return Err(Error::InvalidName);
                 }
-<<<<<<< HEAD
-
                 tun_name[4..].parse::<u32>()? + 1_u32
             } else {
                 0_u32
@@ -165,81 +159,6 @@
                 }
             };
 
-=======
-
-                tun_name[4..].parse::<u32>()? + 1_u32
-            } else {
-                0_u32
-            };
-
-            if config.layer.filter(|l| *l != Layer::L3).is_some() {
-                return Err(Error::UnsupportedLayer);
-            }
-
-            let queues_number = config.queues.unwrap_or(1);
-            if queues_number != 1 {
-                return Err(Error::InvalidQueuesNumber);
-            }
-
-            let mut device = unsafe {
-                let fd = libc::socket(PF_SYSTEM, SOCK_DGRAM, SYSPROTO_CONTROL);
-                let tun = posix::Fd::new(fd, true).map_err(|_| io::Error::last_os_error())?;
-
-                let mut info = ctl_info {
-                    ctl_id: 0,
-                    ctl_name: {
-                        let mut buffer = [0; 96];
-                        for (i, o) in UTUN_CONTROL_NAME.as_bytes().iter().zip(buffer.iter_mut()) {
-                            *o = *i as _;
-                        }
-                        buffer
-                    },
-                };
-
-                if let Err(err) = ctliocginfo(tun.inner, &mut info as *mut _ as *mut _) {
-                    return Err(io::Error::from(err).into());
-                }
-
-                let addr = libc::sockaddr_ctl {
-                    sc_id: info.ctl_id,
-                    sc_len: mem::size_of::<libc::sockaddr_ctl>() as _,
-                    sc_family: AF_SYSTEM as _,
-                    ss_sysaddr: AF_SYS_CONTROL as _,
-                    sc_unit: id as c_uint,
-                    sc_reserved: [0; 5],
-                };
-
-                let address = &addr as *const libc::sockaddr_ctl as *const sockaddr;
-                if libc::connect(tun.inner, address, mem::size_of_val(&addr) as socklen_t) < 0 {
-                    return Err(io::Error::last_os_error().into());
-                }
-
-                let mut tun_name = [0u8; 64];
-                let mut name_len: socklen_t = 64;
-
-                let optval = &mut tun_name as *mut _ as *mut c_void;
-                let optlen = &mut name_len as *mut socklen_t;
-                if libc::getsockopt(tun.inner, SYSPROTO_CONTROL, UTUN_OPT_IFNAME, optval, optlen)
-                    < 0
-                {
-                    return Err(io::Error::last_os_error().into());
-                }
-
-                let ctl = Some(posix::Fd::new(libc::socket(AF_INET, SOCK_DGRAM, 0), true)?);
-
-                Device {
-                    tun_name: Some(
-                        CStr::from_ptr(tun_name.as_ptr() as *const c_char)
-                            .to_string_lossy()
-                            .into(),
-                    ),
-                    tun: posix::Tun::new(tun, mtu, config.platform_config.packet_information),
-                    ctl,
-                    route: Mutex::new(None),
-                }
-            };
-
->>>>>>> 04518156
             crate::configuration::configure(&mut device, config)?;
             device.set_alias(
                 config

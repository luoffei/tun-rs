use crate::platform::windows::device::GUID_NETWORK_ADAPTER;
use crate::platform::windows::ffi;
use crate::windows::device::GUID_NETWORK_ADAPTER;
use scopeguard::{defer, guard, ScopeGuard};
use std::io;
use std::os::windows::io::{FromRawHandle, OwnedHandle};
<<<<<<< HEAD
use windows::Win32::Devices::DeviceAndDriverInstallation::{
    DICD_GENERATE_ID, DICS_FLAG_GLOBAL, DIF_INSTALLDEVICE, DIF_INSTALLINTERFACES,
    DIF_REGISTERDEVICE, DIF_REGISTER_COINSTALLERS, DIF_REMOVE, DIGCF_PRESENT, DIREG_DRV,
    SPDIT_COMPATDRIVER, SPDRP_HARDWAREID,
};
use windows::Win32::Foundation::{GENERIC_READ, GENERIC_WRITE};
use windows::Win32::NetworkManagement::Ndis::NET_LUID_LH;
use windows::Win32::Storage::FileSystem::{
    FILE_ATTRIBUTE_SYSTEM, FILE_FLAG_OVERLAPPED, FILE_SHARE_READ, FILE_SHARE_WRITE, OPEN_EXISTING,
};
use windows::Win32::System::Registry::{KEY_NOTIFY, KEY_QUERY_VALUE, REG_NOTIFY_CHANGE_NAME};
=======
use std::process::Command;
use windows_sys::Win32::Storage::FileSystem::FILE_FLAG_OVERLAPPED;
use windows_sys::Win32::System::Registry::{
    HKEY_LOCAL_MACHINE, KEY_READ, KEY_SET_VALUE, KEY_WRITE,
};
use windows_sys::Win32::{
    Devices::DeviceAndDriverInstallation::{
        DICD_GENERATE_ID, DICS_FLAG_GLOBAL, DIF_INSTALLDEVICE, DIF_INSTALLINTERFACES,
        DIF_REGISTERDEVICE, DIF_REGISTER_COINSTALLERS, DIF_REMOVE, DIGCF_PRESENT, DIREG_DRV,
        SPDIT_COMPATDRIVER, SPDRP_HARDWAREID,
    },
    Foundation::{GENERIC_READ, GENERIC_WRITE, TRUE},
    NetworkManagement::Ndis::NET_LUID_LH,
    Storage::FileSystem::{
        FILE_ATTRIBUTE_SYSTEM, FILE_SHARE_READ, FILE_SHARE_WRITE, OPEN_EXISTING,
    },
    System::Registry::{KEY_NOTIFY, KEY_QUERY_VALUE, REG_NOTIFY_CHANGE_NAME},
};
use winreg::RegKey;
>>>>>>> 5683cdb4

#[repr(C, align(1))]
#[derive(c2rust_bitfields::BitfieldStruct)]
#[allow(non_snake_case)]
#[allow(non_camel_case_types)]
struct _NET_LUID_LH {
    #[bitfield(name = "Reserved", ty = "u64", bits = "0..=23")]
    #[bitfield(name = "NetLuidIndex", ty = "u64", bits = "24..=47")]
    #[bitfield(name = "IfType", ty = "u64", bits = "48..=63")]
    _Value: [u8; 8],
}

/// Create a new interface and returns its NET_LUID
pub fn create_interface(component_id: &str) -> io::Result<NET_LUID_LH> {
    let devinfo = ffi::create_device_info_list(&GUID_NETWORK_ADAPTER)?;

    defer! {
        let _ = ffi::destroy_device_info_list(devinfo);
    }

    let class_name = ffi::class_name_from_guid(&GUID_NETWORK_ADAPTER)?;

    let mut devinfo_data = ffi::create_device_info(
        devinfo,
        &class_name,
        &GUID_NETWORK_ADAPTER,
        "",
        DICD_GENERATE_ID,
    )?;

    ffi::set_selected_device(devinfo, &devinfo_data)?;
    ffi::set_device_registry_property(devinfo, &devinfo_data, SPDRP_HARDWAREID, component_id)?;

    ffi::build_driver_info_list(devinfo, &mut devinfo_data, SPDIT_COMPATDRIVER)?;

    defer! {
        let _ = ffi::destroy_driver_info_list(devinfo, &devinfo_data, SPDIT_COMPATDRIVER);
    }

    let mut driver_version = 0;
    let mut member_index = 0;

    while let Some(drvinfo_data) =
        ffi::enum_driver_info(devinfo, &devinfo_data, SPDIT_COMPATDRIVER, member_index)
    {
        member_index += 1;

        if drvinfo_data.is_err() {
            continue;
        }
        let drvinfo_data = drvinfo_data?;
        if drvinfo_data.DriverVersion <= driver_version {
            continue;
        }

        let hardware_id = match ffi::get_driver_hardware_id(devinfo, &devinfo_data, &drvinfo_data) {
            Ok(hardware_id) => hardware_id,
            _ => continue,
        };

        if !hardware_id.eq_ignore_ascii_case(component_id) {
            continue;
        }

        if ffi::set_selected_driver(devinfo, &devinfo_data, &drvinfo_data).is_err() {
            continue;
        }

        driver_version = drvinfo_data.DriverVersion;
    }

    if driver_version == 0 {
        return Err(io::Error::new(io::ErrorKind::NotFound, "No driver found"));
    }

    let uninstaller = guard((), |_| {
        let _ = ffi::call_class_installer(devinfo, &devinfo_data, DIF_REMOVE);
    });

    ffi::call_class_installer(devinfo, &devinfo_data, DIF_REGISTERDEVICE)?;

    let _ = ffi::call_class_installer(devinfo, &devinfo_data, DIF_REGISTER_COINSTALLERS);
    let _ = ffi::call_class_installer(devinfo, &devinfo_data, DIF_INSTALLINTERFACES);

    ffi::call_class_installer(devinfo, &devinfo_data, DIF_INSTALLDEVICE)?;

    let key = ffi::open_dev_reg_key(
        devinfo,
        &devinfo_data,
        DICS_FLAG_GLOBAL.0,
        0,
        DIREG_DRV,
        (KEY_QUERY_VALUE | KEY_NOTIFY).0,
    )?;

    let reg_key = winreg::RegKey::predef(key.0);

    while reg_key.get_value::<u32, &str>("*IfType").is_err() {
        ffi::notify_change_key_value(key, true, REG_NOTIFY_CHANGE_NAME, 2000)?;
    }

    while reg_key.get_value::<u32, &str>("NetLuidIndex").is_err() {
        ffi::notify_change_key_value(key, true, REG_NOTIFY_CHANGE_NAME, 2000)?;
    }

    let if_type: u32 = reg_key.get_value("*IfType")?;
    let luid_index: u32 = reg_key.get_value("NetLuidIndex")?;

    // Defuse the uninstaller
    ScopeGuard::into_inner(uninstaller);

    let mut luid = NET_LUID_LH { Value: 0 };

    unsafe {
        let luid = &mut luid as *mut NET_LUID_LH as *mut _NET_LUID_LH;
        (*luid).set_IfType(if_type as _);
        (*luid).set_NetLuidIndex(luid_index as _);
    }

    Ok(luid)
}

/// Check if the given interface exists and is a valid network device
pub fn check_interface(component_id: &str, luid: &NET_LUID_LH) -> io::Result<()> {
    let devinfo = ffi::get_class_devs(&GUID_NETWORK_ADAPTER, None, DIGCF_PRESENT)?;

    let _guard = guard((), |_| {
        let _ = ffi::destroy_device_info_list(devinfo);
    });

    let mut member_index = 0;

    while let Some(devinfo_data) = ffi::enum_device_info(devinfo, member_index) {
        member_index += 1;

        if devinfo_data.is_err() {
            continue;
        }
        let devinfo_data = devinfo_data?;

        let hardware_id =
            ffi::get_device_registry_property(devinfo, &devinfo_data, SPDRP_HARDWAREID);
        if hardware_id.is_err() {
            continue;
        }
        if !hardware_id?.eq_ignore_ascii_case(component_id) {
            continue;
        }

        let key = match ffi::open_dev_reg_key(
            devinfo,
            &devinfo_data,
            DICS_FLAG_GLOBAL.0,
            0,
            DIREG_DRV,
            (KEY_QUERY_VALUE | KEY_NOTIFY).0,
        ) {
            Ok(key) => winreg::RegKey::predef(key.0),
            Err(_) => continue,
        };

        let if_type: u32 = match key.get_value("*IfType") {
            Ok(if_type) => if_type,
            Err(_) => continue,
        };

        let luid_index: u32 = match key.get_value("NetLuidIndex") {
            Ok(luid_index) => luid_index,
            Err(_) => continue,
        };

        let mut luid2 = NET_LUID_LH { Value: 0 };

        unsafe {
            let luid2 = &mut luid2 as *mut NET_LUID_LH as *mut _NET_LUID_LH;
            (*luid2).set_IfType(if_type as _);
            (*luid2).set_NetLuidIndex(luid_index as _);
        }

        if unsafe { luid.Value != luid2.Value } {
            continue;
        }

        // Found it!
        return Ok(());
    }

    Err(io::Error::new(io::ErrorKind::NotFound, "Device not found"))
}

/// Deletes an existing interface
pub fn delete_interface(component_id: &str, luid: &NET_LUID_LH) -> io::Result<()> {
    let devinfo = ffi::get_class_devs(&GUID_NETWORK_ADAPTER, None, DIGCF_PRESENT)?;

    let _guard = guard((), |_| {
        let _ = ffi::destroy_device_info_list(devinfo);
    });

    let mut member_index = 0;

    while let Some(devinfo_data) = ffi::enum_device_info(devinfo, member_index) {
        member_index += 1;

        if devinfo_data.is_err() {
            continue;
        }
        let devinfo_data = devinfo_data?;

        let hardware_id =
            ffi::get_device_registry_property(devinfo, &devinfo_data, SPDRP_HARDWAREID);
        if hardware_id.is_err() {
            continue;
        }
        if !hardware_id?.eq_ignore_ascii_case(component_id) {
            continue;
        }

        let key = ffi::open_dev_reg_key(
            devinfo,
            &devinfo_data,
            DICS_FLAG_GLOBAL.0,
            0,
            DIREG_DRV,
            (KEY_QUERY_VALUE | KEY_NOTIFY).0,
        );
        if key.is_err() {
            continue;
        }
        let key = winreg::RegKey::predef(key?.0);

        let if_type: u32 = match key.get_value("*IfType") {
            Ok(if_type) => if_type,
            Err(_) => continue,
        };

        let luid_index: u32 = match key.get_value("NetLuidIndex") {
            Ok(luid_index) => luid_index,
            Err(_) => continue,
        };

        let mut luid2 = NET_LUID_LH { Value: 0 };

        unsafe {
            let luid2 = &mut luid2 as *mut NET_LUID_LH as *mut _NET_LUID_LH;
            (*luid2).set_IfType(if_type as _);
            (*luid2).set_NetLuidIndex(luid_index as _);
        }

        if unsafe { luid.Value != luid2.Value } {
            continue;
        }

        // Found it!
        return ffi::call_class_installer(devinfo, &devinfo_data, DIF_REMOVE);
    }

    Err(io::Error::new(io::ErrorKind::NotFound, "Device not found"))
}

/// Open an handle to an interface
pub fn open_interface(luid: &NET_LUID_LH) -> io::Result<OwnedHandle> {
    let guid = ffi::luid_to_guid(luid).and_then(|guid| ffi::string_from_guid(&guid))?;

    let path = format!(r"\\.\Global\{guid}.tap");

    let handle = ffi::create_file(
        &path,
        (GENERIC_READ | GENERIC_WRITE).0,
        FILE_SHARE_READ | FILE_SHARE_WRITE,
        OPEN_EXISTING,
        FILE_ATTRIBUTE_SYSTEM | FILE_FLAG_OVERLAPPED,
    )?;
<<<<<<< HEAD
    unsafe { Ok(OwnedHandle::from_raw_handle(handle.0)) }
=======
    unsafe { Ok(OwnedHandle::from_raw_handle(handle)) }
}

pub fn set_adapter_mac_by_guid(adapter_guid: &str, new_mac: &str) -> io::Result<()> {
    let class_path =
        r"SYSTEM\CurrentControlSet\Control\Class\{4D36E972-E325-11CE-BFC1-08002BE10318}";
    let hklm = RegKey::predef(HKEY_LOCAL_MACHINE);
    let class = hklm.open_subkey_with_flags(class_path, KEY_READ | KEY_WRITE)?;

    let mut found = false;
    for i in 0..256 {
        let subkey_name = format!("{i:04}");
        if let Ok(subkey) = class.open_subkey_with_flags(&subkey_name, KEY_READ | KEY_WRITE) {
            let guid: String = subkey.get_value("NetCfgInstanceId").unwrap_or_default();
            if guid.eq_ignore_ascii_case(adapter_guid) {
                let subkey =
                    class.open_subkey_with_flags(&subkey_name, KEY_SET_VALUE | KEY_WRITE)?;
                subkey.set_value("NetworkAddress", &new_mac)?;
                found = true;
                break;
            }
        }
    }

    if !found {
        return Err(io::Error::new(
            io::ErrorKind::NotFound,
            "Registry entry not found for given adapter GUID",
        ));
    }

    Ok(())
}
pub fn enable_adapter(adapter_name: &str, val: bool) -> io::Result<()> {
    let out = Command::new("wmic")
        .args([
            "path",
            "win32_networkadapter",
            "where",
            &format!("NetConnectionID='{adapter_name}'",),
            "call",
            if val { "enable" } else { "disable" },
        ])
        .output()?;
    if out.status.success() {
        Ok(())
    } else {
        Err(io::Error::other("Failed to enable adapter"))
    }
>>>>>>> 5683cdb4
}<|MERGE_RESOLUTION|>--- conflicted
+++ resolved
@@ -1,10 +1,9 @@
 use crate::platform::windows::device::GUID_NETWORK_ADAPTER;
 use crate::platform::windows::ffi;
-use crate::windows::device::GUID_NETWORK_ADAPTER;
 use scopeguard::{defer, guard, ScopeGuard};
 use std::io;
 use std::os::windows::io::{FromRawHandle, OwnedHandle};
-<<<<<<< HEAD
+use std::process::Command;
 use windows::Win32::Devices::DeviceAndDriverInstallation::{
     DICD_GENERATE_ID, DICS_FLAG_GLOBAL, DIF_INSTALLDEVICE, DIF_INSTALLINTERFACES,
     DIF_REGISTERDEVICE, DIF_REGISTER_COINSTALLERS, DIF_REMOVE, DIGCF_PRESENT, DIREG_DRV,
@@ -16,27 +15,8 @@
     FILE_ATTRIBUTE_SYSTEM, FILE_FLAG_OVERLAPPED, FILE_SHARE_READ, FILE_SHARE_WRITE, OPEN_EXISTING,
 };
 use windows::Win32::System::Registry::{KEY_NOTIFY, KEY_QUERY_VALUE, REG_NOTIFY_CHANGE_NAME};
-=======
-use std::process::Command;
-use windows_sys::Win32::Storage::FileSystem::FILE_FLAG_OVERLAPPED;
-use windows_sys::Win32::System::Registry::{
-    HKEY_LOCAL_MACHINE, KEY_READ, KEY_SET_VALUE, KEY_WRITE,
-};
-use windows_sys::Win32::{
-    Devices::DeviceAndDriverInstallation::{
-        DICD_GENERATE_ID, DICS_FLAG_GLOBAL, DIF_INSTALLDEVICE, DIF_INSTALLINTERFACES,
-        DIF_REGISTERDEVICE, DIF_REGISTER_COINSTALLERS, DIF_REMOVE, DIGCF_PRESENT, DIREG_DRV,
-        SPDIT_COMPATDRIVER, SPDRP_HARDWAREID,
-    },
-    Foundation::{GENERIC_READ, GENERIC_WRITE, TRUE},
-    NetworkManagement::Ndis::NET_LUID_LH,
-    Storage::FileSystem::{
-        FILE_ATTRIBUTE_SYSTEM, FILE_SHARE_READ, FILE_SHARE_WRITE, OPEN_EXISTING,
-    },
-    System::Registry::{KEY_NOTIFY, KEY_QUERY_VALUE, REG_NOTIFY_CHANGE_NAME},
-};
+use winreg::enums::{HKEY_LOCAL_MACHINE, KEY_READ, KEY_SET_VALUE, KEY_WRITE};
 use winreg::RegKey;
->>>>>>> 5683cdb4
 
 #[repr(C, align(1))]
 #[derive(c2rust_bitfields::BitfieldStruct)]
@@ -309,10 +289,7 @@
         OPEN_EXISTING,
         FILE_ATTRIBUTE_SYSTEM | FILE_FLAG_OVERLAPPED,
     )?;
-<<<<<<< HEAD
     unsafe { Ok(OwnedHandle::from_raw_handle(handle.0)) }
-=======
-    unsafe { Ok(OwnedHandle::from_raw_handle(handle)) }
 }
 
 pub fn set_adapter_mac_by_guid(adapter_guid: &str, new_mac: &str) -> io::Result<()> {
@@ -361,5 +338,4 @@
     } else {
         Err(io::Error::other("Failed to enable adapter"))
     }
->>>>>>> 5683cdb4
 }
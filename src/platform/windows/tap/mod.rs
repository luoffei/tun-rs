<<<<<<< HEAD
use crate::platform::windows::ffi;
use bytes::BytesMut;
use std::ops::DerefMut;
=======
use crate::platform::windows::tap::overlapped::{ReadOverlapped, WriteOverlapped};
use crate::platform::windows::{ffi, netsh};
>>>>>>> 5683cdb4
use std::os::windows::io::{AsRawHandle, OwnedHandle};
use std::sync::{Arc, Mutex};
use std::{io, time};
<<<<<<< HEAD
use windows::Win32::Foundation::HANDLE;
use windows::Win32::NetworkManagement::Ndis::NET_LUID_LH;
use windows::Win32::System::Ioctl::{FILE_ANY_ACCESS, FILE_DEVICE_UNKNOWN, METHOD_BUFFERED};
use windows::Win32::System::IO::OVERLAPPED;
=======
use windows_sys::Win32::Foundation::HANDLE;
use windows_sys::Win32::NetworkManagement::Ndis::NET_LUID_LH;
use windows_sys::Win32::System::Ioctl::{FILE_ANY_ACCESS, FILE_DEVICE_UNKNOWN, METHOD_BUFFERED};
>>>>>>> 5683cdb4

mod iface;
mod overlapped;

pub struct TapDevice {
    tap_interface: TapInterface,
    handle: Arc<OwnedHandle>,
    index: u32,
    read_io_overlapped: Mutex<ReadOverlapped>,
    write_io_overlapped: Mutex<WriteOverlapped>,
}
pub(crate) const READ_BUFFER_SIZE: usize = 14 + 65536;
unsafe impl Send for TapDevice {}

unsafe impl Sync for TapDevice {}

<<<<<<< HEAD
pub struct OwnedOVERLAPPED {
    #[allow(dead_code)]
    event_handle: OwnedHandle,
    overlapped: Box<OVERLAPPED>,
}
impl OwnedOVERLAPPED {
    pub fn new() -> io::Result<OwnedOVERLAPPED> {
        let event_handle = ffi::create_event()?;
        let mut overlapped = Box::new(ffi::io_overlapped());
        overlapped.hEvent = HANDLE(event_handle.as_raw_handle());
        Ok(Self {
            event_handle,
            overlapped,
        })
    }
    pub fn as_overlapped(&self) -> &OVERLAPPED {
        &self.overlapped
    }
    pub fn as_mut_overlapped(&mut self) -> &mut OVERLAPPED {
        &mut self.overlapped
    }
}

impl Drop for TapDevice {
=======
impl Drop for TapInterface {
>>>>>>> 5683cdb4
    fn drop(&mut self) {
        if self.need_delete {
            let _ = iface::delete_interface(&self.component_id, &self.luid);
        }
    }
}
struct TapInterface {
    luid: NET_LUID_LH,
    component_id: String,
    need_delete: bool,
}

fn get_version(handle: HANDLE) -> io::Result<[u64; 3]> {
    let in_version: [u64; 3] = [0; 3];
    let mut out_version: [u64; 3] = [0; 3];
    ffi::device_io_control(handle, TAP_IOCTL_GET_VERSION, &in_version, &mut out_version)
        .map(|_| out_version)
}

impl TapDevice {
    pub fn luid(&self) -> NET_LUID_LH {
        self.luid
    }

    pub fn index(&self) -> u32 {
        self.index
    }
    /// Creates a new tap-windows device
    pub fn create(component_id: &str, persist: bool, mut mac: Option<&String>) -> io::Result<Self> {
        let luid = iface::create_interface(component_id)?;
        let mut tap_interface = TapInterface {
            luid,
            component_id: component_id.to_string(),
            need_delete: true, // Initialization must be true
        };
        std::thread::sleep(time::Duration::from_millis(20));
        // Even after retrieving the luid, we might need to wait
        let start = time::Instant::now();
        let handle = loop {
            // If we surpassed 2 seconds just return
            let now = time::Instant::now();
            if now - start > time::Duration::from_secs(3) {
                return Err(io::Error::new(
                    io::ErrorKind::TimedOut,
                    "Interface timed out",
                ));
            }

            match ffi::luid_to_guid(&luid) {
                Err(_) => {
                    std::thread::sleep(time::Duration::from_millis(20));
                    continue;
                }
<<<<<<< HEAD
                Ok(handle) => {
                    if get_version(HANDLE(handle.as_raw_handle())).is_err() {
=======
                Ok(guid) => {
                    if let Some(mac) = mac.take() {
                        let guid = ffi::string_from_guid(&guid)?;
                        let name = ffi::luid_to_alias(&luid)?;
                        iface::set_adapter_mac_by_guid(&guid, mac)?;
                        std::thread::sleep(time::Duration::from_millis(20));
                        iface::enable_adapter(&name, false)?;
                        std::thread::sleep(time::Duration::from_millis(20));
                        iface::enable_adapter(&name, true)?;
                    }
                    let handle = iface::open_interface(&luid)?;
                    if get_version(handle.as_raw_handle()).is_err() {
>>>>>>> 5683cdb4
                        std::thread::sleep(time::Duration::from_millis(200));
                        continue;
                    }
                    break handle;
                }
            };
        };

        let index = match ffi::luid_to_index(&luid) {
            Ok(index) => index,
            Err(e) => Err(e)?,
        };
        let handle = Arc::new(handle);
        let read_io_overlapped = ReadOverlapped::new(handle.clone())?;
        let write_io_overlapped = WriteOverlapped::new(handle.clone())?;
        // Set to desired value after successful creation
        tap_interface.need_delete = !persist;
        Ok(Self {
            tap_interface,
            handle,
            index,
            read_io_overlapped: Mutex::new(read_io_overlapped),
            write_io_overlapped: Mutex::new(write_io_overlapped),
        })
    }

    /// Opens an existing tap-windows device by name
    pub fn open(
        component_id: &str,
        name: &str,
        persist: bool,
        mac: Option<&String>,
    ) -> io::Result<Self> {
        let luid = ffi::alias_to_luid(name)?;
        iface::check_interface(component_id, &luid)?;
        if let Some(mac) = mac {
            let guid = ffi::luid_to_guid(&luid)?;
            let guid = ffi::string_from_guid(&guid)?;
            iface::set_adapter_mac_by_guid(&guid, mac)?;
            std::thread::sleep(time::Duration::from_millis(1));
            iface::enable_adapter(name, false)?;
            std::thread::sleep(time::Duration::from_millis(1));
            iface::enable_adapter(name, true)?;
        }
        let handle = iface::open_interface(&luid)?;
        let index = ffi::luid_to_index(&luid)?;
        let tap_interface = TapInterface {
            luid,
            component_id: component_id.to_string(),
            need_delete: !persist,
        };
        let handle = Arc::new(handle);
        let read_io_overlapped = ReadOverlapped::new(handle.clone())?;
        let write_io_overlapped = WriteOverlapped::new(handle.clone())?;

        Ok(Self {
            index,
            tap_interface,
            handle,
            read_io_overlapped: Mutex::new(read_io_overlapped),
            write_io_overlapped: Mutex::new(write_io_overlapped),
        })
    }

    /// Sets the status of the interface to disconnected.
    /// Equivalent to `.set_status(false)`
    pub fn down(&self) -> io::Result<()> {
        self.set_status(false)
    }

    /// Retieve the mac of the interface
    pub fn get_mac(&self) -> io::Result<[u8; 6]> {
        let mut mac = [0; 6];
        ffi::device_io_control(
            HANDLE(self.handle.as_raw_handle()),
            TAP_IOCTL_GET_MAC,
            &(),
            &mut mac,
        )
        .map(|_| mac)
    }
    pub fn set_mac(&self, _mac: &[u8; 6]) -> io::Result<()> {
        Err(io::Error::from(io::ErrorKind::Unsupported))?
    }

    /// Retrieve the version of the driver
    pub fn get_version(&self) -> io::Result<[u64; 3]> {
        get_version(HANDLE(self.handle.as_raw_handle()))
    }

    // ///Retieve the mtu of the interface
    // pub fn get_mtu(&self) -> io::Result<u32> {
    //     let in_mtu: u32 = 0;
    //     let mut out_mtu = 0;
    //     ffi::device_io_control(self.handle, TAP_IOCTL_GET_MTU, &in_mtu, &mut out_mtu)
    //         .map(|_| out_mtu)
    // }

    /// Retrieve the name of the interface
    pub fn get_name(&self) -> io::Result<String> {
        ffi::luid_to_alias(&self.tap_interface.luid)
    }

    /// Set the name of the interface
    pub fn set_name(&self, name: &str) -> io::Result<()> {
        super::ffi::set_interface_name(self.luid(), name)
    }

    // /// Set the ip of the interface
    // pub fn set_ip<A, B>(&self, address: A, mask: B) -> io::Result<()>
    // where
    //     A: Into<net::Ipv4Addr>,
    //     B: Into<net::Ipv4Addr>,
    // {
    //     let address = address.into().to_string();
    //     let mask = mask.into().to_string();
    //
    //     netsh::set_interface_ip(self.index, address.into(), mask.into(), None)
    // }

    /// Set the status of the interface, true for connected,
    /// false for disconnected.
    pub fn set_status(&self, status: bool) -> io::Result<()> {
        let status: u32 = if status { 1 } else { 0 };
        let mut out_status: u32 = 0;
        ffi::device_io_control(
            HANDLE(self.handle.as_raw_handle()),
            TAP_IOCTL_SET_MEDIA_STATUS,
            &status,
            &mut out_status,
        )
    }
<<<<<<< HEAD
    pub fn wait_readable_cancelable(&self, cancel_event: &OwnedHandle) -> io::Result<()> {
        let mut guard = self.read_io_overlapped.lock().unwrap();
        let (overlapped, read_buffer, len) = guard.deref_mut();
        let n = if let Some(mut overlapped) = overlapped.take() {
            ffi::wait_io_overlapped_cancelable(
                HANDLE(self.handle.as_raw_handle()),
                overlapped.as_mut_overlapped(),
                cancel_event.as_raw_handle(),
            )?
        } else {
            ffi::read_file(
                HANDLE(self.handle.as_raw_handle()),
                read_buffer,
                Some(cancel_event.as_raw_handle()),
            )?
        };
        _ = len.replace(n as usize);
        Ok(())
=======
    #[cfg(any(
        feature = "interruptible",
        feature = "async_tokio",
        feature = "async_io"
    ))]
    pub fn wait_readable_interruptible(&self, interrupt_event: &OwnedHandle) -> io::Result<()> {
        let guard = self.read_io_overlapped.lock().unwrap();
        let event = guard.overlapped_event();
        drop(guard);
        event.wait_interruptible(interrupt_event)
    }
    pub fn wait_readable(&self) -> io::Result<()> {
        let guard = self.read_io_overlapped.lock().unwrap();
        let event_handle = guard.overlapped_event();
        drop(guard);
        event_handle.wait()
>>>>>>> 5683cdb4
    }

    pub fn try_read(&self, buf: &mut [u8]) -> io::Result<usize> {
        let Ok(mut guard) = self.read_io_overlapped.try_lock() else {
            return Err(io::Error::from(io::ErrorKind::WouldBlock));
        };
<<<<<<< HEAD
        let (overlapped, read_buffer, len) = guard.deref_mut();
        let len = if let Some(len) = len.take() {
            len
        } else if let Some(overlapped) = overlapped {
            let n = ffi::try_io_overlapped(
                HANDLE(self.handle.as_raw_handle()),
                overlapped.as_mut_overlapped(),
            )?;
            n as usize
        } else {
            let overlapped = overlapped.insert(OwnedOVERLAPPED::new()?);
            let n = ffi::try_read_file(
                HANDLE(self.handle.as_raw_handle()),
                overlapped.as_mut_overlapped(),
                read_buffer,
            )?;
            n as usize
        };
        _ = overlapped.take();
        let result = io::copy(&mut &read_buffer[..len], &mut buf);
        match result {
            Ok(n) => Ok(n as usize),
            Err(e) => Err(e),
        }
=======
        guard.try_read(buf)
>>>>>>> 5683cdb4
    }
    pub fn try_write(&self, buf: &[u8]) -> io::Result<usize> {
        let Ok(mut guard) = self.write_io_overlapped.try_lock() else {
            return Err(io::Error::from(io::ErrorKind::WouldBlock));
        };
<<<<<<< HEAD
        if let Some((overlapped, _write_buffer)) = guard.deref_mut() {
            ffi::try_io_overlapped(
                HANDLE(self.handle.as_raw_handle()),
                overlapped.as_overlapped(),
            )?;
        }
        let (overlapped, write_buffer) = guard.insert((OwnedOVERLAPPED::new()?, buf.to_vec()));
        let rs = ffi::try_write_file(
            HANDLE(self.handle.as_raw_handle()),
            overlapped.as_mut_overlapped(),
            write_buffer,
        );
        match rs {
            Ok(len) => {
                guard.take();
                Ok(len as _)
            }
            Err(e) if e.kind() == io::ErrorKind::WouldBlock => Ok(buf.len()),
            Err(e) => Err(e),
        }
    }
    pub fn read(&self, mut buf: &mut [u8]) -> io::Result<usize> {
        let mut guard = self.read_io_overlapped.lock().unwrap();
        let (overlapped, read_buffer, len) = guard.deref_mut();
        let len = if let Some(len) = len.take() {
            len
        } else if let Some(overlapped) = overlapped.take() {
            ffi::wait_io_overlapped(
                HANDLE(self.handle.as_raw_handle()),
                overlapped.as_overlapped(),
            )? as usize
        } else {
            return ffi::read_file(HANDLE(self.handle.as_raw_handle()), buf, None)
                .map(|res| res as _);
        };
        match io::copy(&mut &read_buffer[..len], &mut buf) {
            Ok(n) => Ok(n as usize),
            Err(e) => Err(e),
        }
    }
    pub fn write(&self, buf: &[u8]) -> io::Result<usize> {
        let mut guard = self.write_io_overlapped.lock().unwrap();
        if let Some((overlapped, _write_buffer)) = guard.take() {
            ffi::wait_io_overlapped(
                HANDLE(self.handle.as_raw_handle()),
                overlapped.as_overlapped(),
            )?;
        }
        ffi::write_file(HANDLE(self.handle.as_raw_handle()), buf, None).map(|res| res as _)
=======
        guard.try_write(buf)
    }
    pub fn read(&self, buf: &mut [u8]) -> io::Result<usize> {
        loop {
            match self.try_read(buf) {
                Ok(len) => return Ok(len),
                Err(ref e) if e.kind() == io::ErrorKind::WouldBlock => {}
                Err(e) => return Err(e),
            }
            self.wait_readable()?
        }
    }
    pub fn write(&self, buf: &[u8]) -> io::Result<usize> {
        loop {
            match self.try_write(buf) {
                Ok(len) => return Ok(len),
                Err(ref e) if e.kind() == io::ErrorKind::WouldBlock => {
                    let guard = self.write_io_overlapped.lock().unwrap();
                    let event = guard.overlapped_event();
                    drop(guard);
                    event.wait()?
                }
                Err(e) => return Err(e),
            }
        }
>>>>>>> 5683cdb4
    }

    #[allow(dead_code)]
    pub(crate) fn write_interruptible(
        &self,
        buf: &[u8],
        interrupt_event: &OwnedHandle,
    ) -> io::Result<usize> {
<<<<<<< HEAD
        let mut guard = self.write_io_overlapped.lock().unwrap();
        if let Some((overlapped, _write_buffer)) = guard.take() {
            ffi::wait_io_overlapped_cancelable(
                HANDLE(self.handle.as_raw_handle()),
                overlapped.as_overlapped(),
                cancel_event.as_raw_handle(),
            )?;
        }
        ffi::write_file(
            HANDLE(self.handle.as_raw_handle()),
            buf,
            Some(cancel_event.as_raw_handle()),
        )
        .map(|res| res as _)
=======
        loop {
            match self.try_write(buf) {
                Ok(len) => return Ok(len),
                Err(ref e) if e.kind() == io::ErrorKind::WouldBlock => {
                    let guard = self.write_io_overlapped.lock().unwrap();
                    let event = guard.overlapped_event();
                    drop(guard);
                    event.wait_interruptible(interrupt_event)?
                }
                Err(e) => return Err(e),
            }
        }
>>>>>>> 5683cdb4
    }
}

#[allow(non_snake_case)]
#[inline]
const fn CTL_CODE(DeviceType: u32, Function: u32, Method: u32, Access: u32) -> u32 {
    (DeviceType << 16) | (Access << 14) | (Function << 2) | Method
}

const TAP_IOCTL_GET_MAC: u32 = CTL_CODE(FILE_DEVICE_UNKNOWN, 1, METHOD_BUFFERED, FILE_ANY_ACCESS);
const TAP_IOCTL_GET_VERSION: u32 =
    CTL_CODE(FILE_DEVICE_UNKNOWN, 2, METHOD_BUFFERED, FILE_ANY_ACCESS);
// const TAP_IOCTL_GET_MTU: u32 = CTL_CODE(FILE_DEVICE_UNKNOWN, 3, METHOD_BUFFERED, FILE_ANY_ACCESS);
const TAP_IOCTL_SET_MEDIA_STATUS: u32 =
    CTL_CODE(FILE_DEVICE_UNKNOWN, 6, METHOD_BUFFERED, FILE_ANY_ACCESS);<|MERGE_RESOLUTION|>--- conflicted
+++ resolved
@@ -1,24 +1,11 @@
-<<<<<<< HEAD
 use crate::platform::windows::ffi;
-use bytes::BytesMut;
-use std::ops::DerefMut;
-=======
-use crate::platform::windows::tap::overlapped::{ReadOverlapped, WriteOverlapped};
-use crate::platform::windows::{ffi, netsh};
->>>>>>> 5683cdb4
+use overlapped::{ReadOverlapped, WriteOverlapped};
 use std::os::windows::io::{AsRawHandle, OwnedHandle};
 use std::sync::{Arc, Mutex};
 use std::{io, time};
-<<<<<<< HEAD
 use windows::Win32::Foundation::HANDLE;
 use windows::Win32::NetworkManagement::Ndis::NET_LUID_LH;
 use windows::Win32::System::Ioctl::{FILE_ANY_ACCESS, FILE_DEVICE_UNKNOWN, METHOD_BUFFERED};
-use windows::Win32::System::IO::OVERLAPPED;
-=======
-use windows_sys::Win32::Foundation::HANDLE;
-use windows_sys::Win32::NetworkManagement::Ndis::NET_LUID_LH;
-use windows_sys::Win32::System::Ioctl::{FILE_ANY_ACCESS, FILE_DEVICE_UNKNOWN, METHOD_BUFFERED};
->>>>>>> 5683cdb4
 
 mod iface;
 mod overlapped;
@@ -35,34 +22,7 @@
 
 unsafe impl Sync for TapDevice {}
 
-<<<<<<< HEAD
-pub struct OwnedOVERLAPPED {
-    #[allow(dead_code)]
-    event_handle: OwnedHandle,
-    overlapped: Box<OVERLAPPED>,
-}
-impl OwnedOVERLAPPED {
-    pub fn new() -> io::Result<OwnedOVERLAPPED> {
-        let event_handle = ffi::create_event()?;
-        let mut overlapped = Box::new(ffi::io_overlapped());
-        overlapped.hEvent = HANDLE(event_handle.as_raw_handle());
-        Ok(Self {
-            event_handle,
-            overlapped,
-        })
-    }
-    pub fn as_overlapped(&self) -> &OVERLAPPED {
-        &self.overlapped
-    }
-    pub fn as_mut_overlapped(&mut self) -> &mut OVERLAPPED {
-        &mut self.overlapped
-    }
-}
-
-impl Drop for TapDevice {
-=======
 impl Drop for TapInterface {
->>>>>>> 5683cdb4
     fn drop(&mut self) {
         if self.need_delete {
             let _ = iface::delete_interface(&self.component_id, &self.luid);
@@ -84,7 +44,7 @@
 
 impl TapDevice {
     pub fn luid(&self) -> NET_LUID_LH {
-        self.luid
+        self.tap_interface.luid
     }
 
     pub fn index(&self) -> u32 {
@@ -116,10 +76,6 @@
                     std::thread::sleep(time::Duration::from_millis(20));
                     continue;
                 }
-<<<<<<< HEAD
-                Ok(handle) => {
-                    if get_version(HANDLE(handle.as_raw_handle())).is_err() {
-=======
                 Ok(guid) => {
                     if let Some(mac) = mac.take() {
                         let guid = ffi::string_from_guid(&guid)?;
@@ -131,8 +87,7 @@
                         iface::enable_adapter(&name, true)?;
                     }
                     let handle = iface::open_interface(&luid)?;
-                    if get_version(handle.as_raw_handle()).is_err() {
->>>>>>> 5683cdb4
+                    if get_version(HANDLE(handle.as_raw_handle())).is_err() {
                         std::thread::sleep(time::Duration::from_millis(200));
                         continue;
                     }
@@ -233,7 +188,7 @@
 
     /// Retrieve the name of the interface
     pub fn get_name(&self) -> io::Result<String> {
-        ffi::luid_to_alias(&self.tap_interface.luid)
+        ffi::luid_to_alias(&self.luid())
     }
 
     /// Set the name of the interface
@@ -265,26 +220,7 @@
             &mut out_status,
         )
     }
-<<<<<<< HEAD
-    pub fn wait_readable_cancelable(&self, cancel_event: &OwnedHandle) -> io::Result<()> {
-        let mut guard = self.read_io_overlapped.lock().unwrap();
-        let (overlapped, read_buffer, len) = guard.deref_mut();
-        let n = if let Some(mut overlapped) = overlapped.take() {
-            ffi::wait_io_overlapped_cancelable(
-                HANDLE(self.handle.as_raw_handle()),
-                overlapped.as_mut_overlapped(),
-                cancel_event.as_raw_handle(),
-            )?
-        } else {
-            ffi::read_file(
-                HANDLE(self.handle.as_raw_handle()),
-                read_buffer,
-                Some(cancel_event.as_raw_handle()),
-            )?
-        };
-        _ = len.replace(n as usize);
-        Ok(())
-=======
+
     #[cfg(any(
         feature = "interruptible",
         feature = "async_tokio",
@@ -301,97 +237,18 @@
         let event_handle = guard.overlapped_event();
         drop(guard);
         event_handle.wait()
->>>>>>> 5683cdb4
     }
 
     pub fn try_read(&self, buf: &mut [u8]) -> io::Result<usize> {
         let Ok(mut guard) = self.read_io_overlapped.try_lock() else {
             return Err(io::Error::from(io::ErrorKind::WouldBlock));
         };
-<<<<<<< HEAD
-        let (overlapped, read_buffer, len) = guard.deref_mut();
-        let len = if let Some(len) = len.take() {
-            len
-        } else if let Some(overlapped) = overlapped {
-            let n = ffi::try_io_overlapped(
-                HANDLE(self.handle.as_raw_handle()),
-                overlapped.as_mut_overlapped(),
-            )?;
-            n as usize
-        } else {
-            let overlapped = overlapped.insert(OwnedOVERLAPPED::new()?);
-            let n = ffi::try_read_file(
-                HANDLE(self.handle.as_raw_handle()),
-                overlapped.as_mut_overlapped(),
-                read_buffer,
-            )?;
-            n as usize
-        };
-        _ = overlapped.take();
-        let result = io::copy(&mut &read_buffer[..len], &mut buf);
-        match result {
-            Ok(n) => Ok(n as usize),
-            Err(e) => Err(e),
-        }
-=======
         guard.try_read(buf)
->>>>>>> 5683cdb4
     }
     pub fn try_write(&self, buf: &[u8]) -> io::Result<usize> {
         let Ok(mut guard) = self.write_io_overlapped.try_lock() else {
             return Err(io::Error::from(io::ErrorKind::WouldBlock));
         };
-<<<<<<< HEAD
-        if let Some((overlapped, _write_buffer)) = guard.deref_mut() {
-            ffi::try_io_overlapped(
-                HANDLE(self.handle.as_raw_handle()),
-                overlapped.as_overlapped(),
-            )?;
-        }
-        let (overlapped, write_buffer) = guard.insert((OwnedOVERLAPPED::new()?, buf.to_vec()));
-        let rs = ffi::try_write_file(
-            HANDLE(self.handle.as_raw_handle()),
-            overlapped.as_mut_overlapped(),
-            write_buffer,
-        );
-        match rs {
-            Ok(len) => {
-                guard.take();
-                Ok(len as _)
-            }
-            Err(e) if e.kind() == io::ErrorKind::WouldBlock => Ok(buf.len()),
-            Err(e) => Err(e),
-        }
-    }
-    pub fn read(&self, mut buf: &mut [u8]) -> io::Result<usize> {
-        let mut guard = self.read_io_overlapped.lock().unwrap();
-        let (overlapped, read_buffer, len) = guard.deref_mut();
-        let len = if let Some(len) = len.take() {
-            len
-        } else if let Some(overlapped) = overlapped.take() {
-            ffi::wait_io_overlapped(
-                HANDLE(self.handle.as_raw_handle()),
-                overlapped.as_overlapped(),
-            )? as usize
-        } else {
-            return ffi::read_file(HANDLE(self.handle.as_raw_handle()), buf, None)
-                .map(|res| res as _);
-        };
-        match io::copy(&mut &read_buffer[..len], &mut buf) {
-            Ok(n) => Ok(n as usize),
-            Err(e) => Err(e),
-        }
-    }
-    pub fn write(&self, buf: &[u8]) -> io::Result<usize> {
-        let mut guard = self.write_io_overlapped.lock().unwrap();
-        if let Some((overlapped, _write_buffer)) = guard.take() {
-            ffi::wait_io_overlapped(
-                HANDLE(self.handle.as_raw_handle()),
-                overlapped.as_overlapped(),
-            )?;
-        }
-        ffi::write_file(HANDLE(self.handle.as_raw_handle()), buf, None).map(|res| res as _)
-=======
         guard.try_write(buf)
     }
     pub fn read(&self, buf: &mut [u8]) -> io::Result<usize> {
@@ -417,7 +274,6 @@
                 Err(e) => return Err(e),
             }
         }
->>>>>>> 5683cdb4
     }
 
     #[allow(dead_code)]
@@ -426,22 +282,6 @@
         buf: &[u8],
         interrupt_event: &OwnedHandle,
     ) -> io::Result<usize> {
-<<<<<<< HEAD
-        let mut guard = self.write_io_overlapped.lock().unwrap();
-        if let Some((overlapped, _write_buffer)) = guard.take() {
-            ffi::wait_io_overlapped_cancelable(
-                HANDLE(self.handle.as_raw_handle()),
-                overlapped.as_overlapped(),
-                cancel_event.as_raw_handle(),
-            )?;
-        }
-        ffi::write_file(
-            HANDLE(self.handle.as_raw_handle()),
-            buf,
-            Some(cancel_event.as_raw_handle()),
-        )
-        .map(|res| res as _)
-=======
         loop {
             match self.try_write(buf) {
                 Ok(len) => return Ok(len),
@@ -454,7 +294,6 @@
                 Err(e) => return Err(e),
             }
         }
->>>>>>> 5683cdb4
     }
 }
 

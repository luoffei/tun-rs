use getifaddrs::Interface;
use std::collections::HashSet;
use std::io;
use std::net::IpAddr;
use std::os::windows::io::OwnedHandle;
use windows::Win32::NetworkManagement::Ndis::NET_LUID_LH;

use crate::builder::DeviceConfig;
use crate::platform::windows::netsh;
use crate::platform::windows::tap::TapDevice;
use crate::platform::windows::tun::TunDevice;
use crate::platform::ETHER_ADDR_LEN;
use crate::{Layer, ToIpv4Address, ToIpv4Netmask, ToIpv6Address, ToIpv6Netmask};

pub(crate) enum Driver {
    Tun(TunDevice),
    Tap(TapDevice),
}

/// A TUN device using the wintun driver.
pub struct DeviceImpl {
    pub(crate) driver: Driver,
}

impl DeviceImpl {
    /// Create a new `Device` for the given `Configuration`.
    pub(crate) fn new(config: DeviceConfig) -> io::Result<Self> {
        let layer = config.layer.unwrap_or(Layer::L3);
        let mut count = 0;
        let interfaces: HashSet<String> = Self::get_all_adapter_address()?
            .into_iter()
            .map(|v| v.description)
            .collect();
        let device = if layer == Layer::L3 {
            let wintun_file = config.wintun_file.as_deref().unwrap_or("wintun.dll");
            let ring_capacity = config.ring_capacity.unwrap_or(0x20_0000);
            let delete_driver = config.delete_driver.unwrap_or(false);
            let mut attempts = 0;
            let tun_device = loop {
                let default_name = format!("tun{count}");
                count += 1;
                let name = config.dev_name.as_deref().unwrap_or(&default_name);

                if interfaces.contains(name) {
                    if config.dev_name.is_none() {
                        continue;
                    }
                    // Try to open an existing Wintun adapter.
                    break TunDevice::open(wintun_file, name, ring_capacity, delete_driver)?;
                }
                let description = config.description.as_deref().unwrap_or(name);
                match TunDevice::create(
                    wintun_file,
                    name,
                    description,
                    config.device_guid,
                    ring_capacity,
<<<<<<< HEAD
=======
                    delete_driver,
>>>>>>> bee84752
                ) {
                    Ok(tun_device) => break tun_device,
                    Err(e) => {
                        if attempts > 3 {
                            Err(e)?
                        }
                        attempts += 1;
                    }
                }
            };

            DeviceImpl {
                driver: Driver::Tun(tun_device),
            }
        } else if layer == Layer::L2 {
            const HARDWARE_ID: &str = "tap0901";
            let persist = config.persist.unwrap_or(false);

            let tap = loop {
                let default_name = format!("tap{count}");
                let name = config.dev_name.as_deref().unwrap_or(&default_name);
                if interfaces.contains(name) {
                    if config.dev_name.is_none() {
                        count += 1;
                        continue;
                    } else if !config.reuse_dev.unwrap_or(true) {
                        Err(io::Error::other(format!(
                            "The network adapter [{name}] already exists."
                        )))?
                    }
                    let tap = TapDevice::open(HARDWARE_ID, name, persist)?;
                    break tap;
                }
                let tap = TapDevice::create(HARDWARE_ID, persist)?;
                if let Err(e) = tap.set_name(name) {
                    if config.dev_name.is_some() {
                        Err(e)?
                    }
                }
                break tap;
            };
            DeviceImpl {
                driver: Driver::Tap(tap),
            }
        } else {
            panic!("unknown layer {:?}", layer);
        };
        Ok(device)
    }
    #[allow(dead_code)]
    pub(crate) fn wait_readable_cancelable(&self, cancel_event: &OwnedHandle) -> io::Result<()> {
        match &self.driver {
            Driver::Tap(tap) => tap.wait_readable_cancelable(cancel_event),
            Driver::Tun(tun) => tun.wait_readable_cancelable(cancel_event),
        }
    }
    /// Recv a packet from tun device
    pub(crate) fn recv(&self, buf: &mut [u8]) -> io::Result<usize> {
        match &self.driver {
            Driver::Tap(tap) => tap.read(buf),
            Driver::Tun(tun) => tun.recv(buf),
        }
    }
    pub(crate) fn try_recv(&self, buf: &mut [u8]) -> io::Result<usize> {
        match &self.driver {
            Driver::Tap(tap) => tap.try_read(buf),
            Driver::Tun(tun) => tun.try_recv(buf),
        }
    }

    /// Send a packet to tun device
    pub(crate) fn send(&self, buf: &[u8]) -> io::Result<usize> {
        match &self.driver {
            Driver::Tap(tap) => tap.write(buf),
            Driver::Tun(tun) => tun.send(buf),
        }
    }
    #[cfg(any(feature = "async_tokio", feature = "async_io"))]
    pub(crate) fn send_cancelable(
        &self,
        buf: &[u8],
        cancel_event: &OwnedHandle,
    ) -> io::Result<usize> {
        match &self.driver {
            Driver::Tap(tap) => tap.write_cancelable(buf, cancel_event),
            Driver::Tun(tun) => tun.send_cancelable(buf, cancel_event),
        }
    }
    pub(crate) fn try_send(&self, buf: &[u8]) -> io::Result<usize> {
        match &self.driver {
            Driver::Tap(tap) => tap.try_write(buf),
            Driver::Tun(tun) => tun.try_send(buf),
        }
    }
    pub(crate) fn shutdown(&self) -> io::Result<()> {
        match &self.driver {
            Driver::Tun(tun) => tun.shutdown(),
            Driver::Tap(tap) => tap.down(),
        }
    }
    fn get_all_adapter_address() -> io::Result<Vec<Interface>> {
        Ok(getifaddrs::getifaddrs()?.collect())
    }
    /// Retrieves the name of the device.
    ///
    /// Calls the appropriate method on the underlying driver (TUN or TAP) to obtain the device name.
    pub fn name(&self) -> io::Result<String> {
        match &self.driver {
            Driver::Tun(tun) => tun.get_name(),
            Driver::Tap(tap) => tap.get_name(),
        }
    }
    /// Sets a new name for the device.
    ///
    /// This method first checks if the current name is different from the desired one. If it is,
    /// it uses the `netsh` command to update the interface name.
    pub fn set_name(&self, value: &str) -> io::Result<()> {
        let name = self.name()?;
        if value == name {
            return Ok(());
        }
        netsh::set_interface_name(&name, value)
    }
    /// Retrieves the interface luid of the device.
    ///
    /// This is used for various network configuration commands.
    pub fn if_luid(&self) -> io::Result<NET_LUID_LH> {
        match &self.driver {
            Driver::Tun(tun) => Ok(tun.luid()),
            Driver::Tap(tap) => Ok(tap.luid()),
        }
    }
    /// Retrieves the interface index (if_index) of the device.
    ///
    /// This is used for various network configuration commands.
    pub fn if_index(&self) -> io::Result<u32> {
        match &self.driver {
            Driver::Tun(tun) => Ok(tun.index()),
            Driver::Tap(tap) => Ok(tap.index()),
        }
    }
    /// Enables or disables the device.
    ///
    /// For a TUN device, disabling is not supported and will return an error.
    /// For a TAP device, this calls the appropriate method to set the device status.
    pub fn enabled(&self, value: bool) -> io::Result<()> {
        match &self.driver {
            Driver::Tun(tun) => tun.enabled(value),
            Driver::Tap(tap) => tap.set_status(value),
        }
    }
    /// Retrieves all IP addresses associated with this device.
    ///
    /// Filters the adapter addresses by matching the device's interface index.
    pub fn addresses(&self) -> io::Result<Vec<IpAddr>> {
        let index = self.if_index()?;
        crate::platform::windows::ffi::addresses(index)
    }
    /// Sets the IPv4 network address for the device.
    ///
    /// This method configures the IP address, netmask, and an optional destination for the interface
    /// using the `netsh` command.
    pub fn set_network_address<IPv4: ToIpv4Address, Netmask: ToIpv4Netmask>(
        &self,
        address: IPv4,
        netmask: Netmask,
        destination: Option<IPv4>,
    ) -> io::Result<()> {
        crate::platform::windows::ffi::add_address(
            self.if_index()?,
            address.ipv4()?.into(),
            netmask.netmask()?.into(),
            destination.map(|v| v.ipv4()).transpose()?.map(|v| v.into()),
        )
    }
    /// Removes the specified IP address from the device.
    pub fn remove_address(&self, addr: IpAddr) -> io::Result<()> {
        crate::platform::windows::ffi::remove_address(self.if_index()?, addr)
    }
    /// Adds an IPv6 address to the device.
    ///
    /// Configures the IPv6 address and netmask (converted from prefix) for the interface.
    pub fn add_address_v6<IPv6: ToIpv6Address, Netmask: ToIpv6Netmask>(
        &self,
        address: IPv6,
        netmask: Netmask,
    ) -> io::Result<()> {
        crate::platform::windows::ffi::add_address(
            self.if_index()?,
            address.ipv6()?.into(),
            netmask.netmask()?.into(),
            None,
        )
    }
    /// Retrieves the MTU for the device (IPv4).
    ///
    /// This method uses a Windows-specific FFI function to query the MTU by interface index.
    pub fn mtu(&self) -> io::Result<u16> {
        let index = self.if_index()?;
        let mtu = crate::platform::windows::ffi::get_mtu_by_index(index, true)?;
        Ok(mtu as _)
    }
    /// Retrieves the MTU for the device (IPv6).
    ///
    /// This method uses a Windows-specific FFI function to query the IPv6 MTU by interface index.
    pub fn mtu_v6(&self) -> io::Result<u16> {
        let index = self.if_index()?;
        let mtu = crate::platform::windows::ffi::get_mtu_by_index(index, false)?;
        Ok(mtu as _)
    }
    /// Sets the MTU for the device (IPv4).
    pub fn set_mtu(&self, mtu: u16) -> io::Result<()> {
        crate::platform::windows::ffi::set_interface_mtu(self.if_luid()?, mtu as _, true)
    }
    /// Sets the MTU for the device (IPv6).
    pub fn set_mtu_v6(&self, mtu: u16) -> io::Result<()> {
        crate::platform::windows::ffi::set_interface_mtu(self.if_luid()?, mtu as _, false)
    }
    /// Sets the MAC address for the device.
    ///
    /// This operation is only supported for TAP devices; attempting to set a MAC address on a TUN device
    /// will result in an error.
    pub fn set_mac_address(&self, eth_addr: [u8; ETHER_ADDR_LEN as usize]) -> io::Result<()> {
        match &self.driver {
            Driver::Tun(_tun) => Err(io::Error::from(io::ErrorKind::Unsupported)),
            Driver::Tap(tap) => tap.set_mac(&eth_addr),
        }
    }
    /// Retrieves the MAC address of the device.
    ///
    /// This operation is only supported for TAP devices.
    pub fn mac_address(&self) -> io::Result<[u8; ETHER_ADDR_LEN as usize]> {
        match &self.driver {
            Driver::Tun(_tun) => Err(io::Error::from(io::ErrorKind::Unsupported)),
            Driver::Tap(tap) => tap.get_mac(),
        }
    }
    /// Sets the interface metric (routing cost).
    pub fn set_metric(&self, metric: u16) -> io::Result<()> {
        crate::platform::windows::ffi::set_interface_metric(self.if_index()?, metric as u32)
    }
    /// Retrieves the version of the underlying driver.
    ///
    /// For TUN devices, this directly queries the driver version.
    /// For TAP devices, the version is composed of several components joined by dots.
    pub fn version(&self) -> io::Result<String> {
        match &self.driver {
            Driver::Tun(tun) => tun.version(),
            Driver::Tap(tap) => tap.get_version().map(|v| {
                v.iter()
                    .map(|v| v.to_string())
                    .collect::<Vec<String>>()
                    .join(".")
            }),
        }
    }
}<|MERGE_RESOLUTION|>--- conflicted
+++ resolved
@@ -55,10 +55,7 @@
                     description,
                     config.device_guid,
                     ring_capacity,
-<<<<<<< HEAD
-=======
                     delete_driver,
->>>>>>> bee84752
                 ) {
                     Ok(tun_device) => break tun_device,
                     Err(e) => {

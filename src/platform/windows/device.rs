use getifaddrs::Interface;
use std::collections::HashSet;
use std::io;
use std::net::IpAddr;
use std::os::windows::io::OwnedHandle;
use windows::Win32::NetworkManagement::Ndis::NET_LUID_LH;

use crate::builder::DeviceConfig;
use crate::platform::windows::netsh;
use crate::platform::windows::tap::TapDevice;
use crate::platform::windows::tun::TunDevice;
use crate::platform::ETHER_ADDR_LEN;
use crate::{Layer, ToIpv4Address, ToIpv4Netmask, ToIpv6Address, ToIpv6Netmask};

pub(crate) enum Driver {
    Tun(TunDevice),
    Tap(TapDevice),
}

/// A TUN device using the wintun driver.
pub struct DeviceImpl {
    pub(crate) driver: Driver,
}

impl DeviceImpl {
    /// Create a new `Device` for the given `Configuration`.
    pub(crate) fn new(config: DeviceConfig) -> io::Result<Self> {
        let layer = config.layer.unwrap_or(Layer::L3);
        let mut count = 0;
        let interfaces: HashSet<String> = Self::get_all_adapter_address()?
            .into_iter()
            .map(|v| v.description)
            .collect();
        let device = if layer == Layer::L3 {
            let wintun_file = config.wintun_file.as_deref().unwrap_or("wintun.dll");
            let ring_capacity = config.ring_capacity.unwrap_or(0x20_0000);
            let mut attempts = 0;
            let tun_device = loop {
                let default_name = format!("tun{count}");
                count += 1;
                let name = config.dev_name.as_deref().unwrap_or(&default_name);

                if interfaces.contains(name) {
                    if config.dev_name.is_none() {
                        continue;
                    }
                    // Try to open an existing Wintun adapter.
                    break TunDevice::open(wintun_file, name, ring_capacity)?;
                }
<<<<<<< HEAD
                match TunDevice::create(wintun_file, name, name, config.device_guid, ring_capacity)
                {
=======
                let description = config.description.as_deref().unwrap_or(name);
                match TunDevice::create(
                    wintun_file,
                    name,
                    description,
                    config.device_guid,
                    ring_capacity,
                ) {
>>>>>>> 6aba3dbd
                    Ok(tun_device) => break tun_device,
                    Err(e) => {
                        if attempts > 3 {
                            Err(e)?
                        }
                        attempts += 1;
                    }
                }
            };

            DeviceImpl {
                driver: Driver::Tun(tun_device),
            }
        } else if layer == Layer::L2 {
            const HARDWARE_ID: &str = "tap0901";
            let persist = config.persist.unwrap_or(false);

            let tap = loop {
                let default_name = format!("tap{count}");
                let name = config.dev_name.as_deref().unwrap_or(&default_name);
                if interfaces.contains(name) {
                    if config.dev_name.is_none() {
                        count += 1;
                        continue;
                    } else if !config.reuse_dev.unwrap_or(true) {
                        Err(io::Error::other(format!(
                            "The network adapter [{name}] already exists."
                        )))?
                    }
                    let tap = TapDevice::open(HARDWARE_ID, name, persist)?;
                    break tap;
                }
                let tap = TapDevice::create(HARDWARE_ID, persist)?;
                if let Err(e) = tap.set_name(name) {
                    if config.dev_name.is_some() {
                        Err(e)?
                    }
                }
                break tap;
            };
            DeviceImpl {
                driver: Driver::Tap(tap),
            }
        } else {
            panic!("unknown layer {:?}", layer);
        };
        Ok(device)
    }
    #[allow(dead_code)]
    pub(crate) fn wait_readable_cancelable(&self, cancel_event: &OwnedHandle) -> io::Result<()> {
        match &self.driver {
            Driver::Tap(tap) => tap.wait_readable_cancelable(cancel_event),
            Driver::Tun(tun) => tun.wait_readable_cancelable(cancel_event),
        }
    }
    /// Recv a packet from tun device
    pub(crate) fn recv(&self, buf: &mut [u8]) -> io::Result<usize> {
        match &self.driver {
            Driver::Tap(tap) => tap.read(buf),
            Driver::Tun(tun) => tun.recv(buf),
        }
    }
    pub(crate) fn try_recv(&self, buf: &mut [u8]) -> io::Result<usize> {
        match &self.driver {
            Driver::Tap(tap) => tap.try_read(buf),
            Driver::Tun(tun) => tun.try_recv(buf),
        }
    }

    /// Send a packet to tun device
    pub(crate) fn send(&self, buf: &[u8]) -> io::Result<usize> {
        match &self.driver {
            Driver::Tap(tap) => tap.write(buf),
            Driver::Tun(tun) => tun.send(buf),
        }
    }
    #[cfg(any(feature = "async_tokio", feature = "async_io"))]
    pub(crate) fn send_cancelable(
        &self,
        buf: &[u8],
        cancel_event: &OwnedHandle,
    ) -> io::Result<usize> {
        match &self.driver {
            Driver::Tap(tap) => tap.write_cancelable(buf, cancel_event),
            Driver::Tun(tun) => tun.send_cancelable(buf, cancel_event),
        }
    }
    pub(crate) fn try_send(&self, buf: &[u8]) -> io::Result<usize> {
        match &self.driver {
            Driver::Tap(tap) => tap.try_write(buf),
            Driver::Tun(tun) => tun.try_send(buf),
        }
    }
    pub(crate) fn shutdown(&self) -> io::Result<()> {
        match &self.driver {
            Driver::Tun(tun) => tun.shutdown(),
            Driver::Tap(tap) => tap.down(),
        }
    }
    fn get_all_adapter_address() -> io::Result<Vec<Interface>> {
        Ok(getifaddrs::getifaddrs()?.collect())
    }
    /// Retrieves the name of the device.
    ///
    /// Calls the appropriate method on the underlying driver (TUN or TAP) to obtain the device name.
    pub fn name(&self) -> io::Result<String> {
        match &self.driver {
            Driver::Tun(tun) => tun.get_name(),
            Driver::Tap(tap) => tap.get_name(),
        }
    }
    /// Sets a new name for the device.
    ///
    /// This method first checks if the current name is different from the desired one. If it is,
    /// it uses the `netsh` command to update the interface name.
    pub fn set_name(&self, value: &str) -> io::Result<()> {
        let name = self.name()?;
        if value == name {
            return Ok(());
        }
        netsh::set_interface_name(&name, value)
    }
    /// Retrieves the interface luid of the device.
    ///
    /// This is used for various network configuration commands.
    pub fn if_luid(&self) -> io::Result<NET_LUID_LH> {
        match &self.driver {
            Driver::Tun(tun) => Ok(tun.luid()),
            Driver::Tap(tap) => Ok(tap.luid()),
        }
    }
    /// Retrieves the interface index (if_index) of the device.
    ///
    /// This is used for various network configuration commands.
    pub fn if_index(&self) -> io::Result<u32> {
        match &self.driver {
            Driver::Tun(tun) => Ok(tun.index()),
            Driver::Tap(tap) => Ok(tap.index()),
        }
    }
    /// Enables or disables the device.
    ///
    /// For a TUN device, disabling is not supported and will return an error.
    /// For a TAP device, this calls the appropriate method to set the device status.
    pub fn enabled(&self, value: bool) -> io::Result<()> {
        match &self.driver {
            Driver::Tun(_tun) => {
                if value {
                    Ok(())
                } else {
                    Err(io::Error::from(io::ErrorKind::Unsupported))
                }
            }
            Driver::Tap(tap) => tap.set_status(value),
        }
    }
    /// Retrieves all IP addresses associated with this device.
    ///
    /// Filters the adapter addresses by matching the device's interface index.
    pub fn addresses(&self) -> io::Result<Vec<IpAddr>> {
        let index = self.if_index()?;
        crate::platform::windows::ffi::addresses(index)
    }
    /// Sets the IPv4 network address for the device.
    ///
    /// This method configures the IP address, netmask, and an optional destination for the interface
    /// using the `netsh` command.
    pub fn set_network_address<IPv4: ToIpv4Address, Netmask: ToIpv4Netmask>(
        &self,
        address: IPv4,
        netmask: Netmask,
        destination: Option<IPv4>,
    ) -> io::Result<()> {
        crate::platform::windows::ffi::add_address(
            self.if_index()?,
            address.ipv4()?.into(),
            netmask.netmask()?.into(),
            destination.map(|v| v.ipv4()).transpose()?.map(|v| v.into()),
        )
    }
    /// Removes the specified IP address from the device.
    pub fn remove_address(&self, addr: IpAddr) -> io::Result<()> {
        crate::platform::windows::ffi::remove_address(self.if_index()?, addr)
    }
    /// Adds an IPv6 address to the device.
    ///
    /// Configures the IPv6 address and netmask (converted from prefix) for the interface.
    pub fn add_address_v6<IPv6: ToIpv6Address, Netmask: ToIpv6Netmask>(
        &self,
        address: IPv6,
        netmask: Netmask,
    ) -> io::Result<()> {
        crate::platform::windows::ffi::add_address(
            self.if_index()?,
            address.ipv6()?.into(),
            netmask.netmask()?.into(),
            None,
        )
    }
    /// Retrieves the MTU for the device (IPv4).
    ///
    /// This method uses a Windows-specific FFI function to query the MTU by interface index.
    pub fn mtu(&self) -> io::Result<u16> {
        let index = self.if_index()?;
        let mtu = crate::platform::windows::ffi::get_mtu_by_index(index, true)?;
        Ok(mtu as _)
    }
    /// Retrieves the MTU for the device (IPv6).
    ///
    /// This method uses a Windows-specific FFI function to query the IPv6 MTU by interface index.
    pub fn mtu_v6(&self) -> io::Result<u16> {
        let index = self.if_index()?;
        let mtu = crate::platform::windows::ffi::get_mtu_by_index(index, false)?;
        Ok(mtu as _)
    }
    /// Sets the MTU for the device (IPv4).
    pub fn set_mtu(&self, mtu: u16) -> io::Result<()> {
        crate::platform::windows::ffi::set_interface_mtu(self.if_luid()?, mtu as _, true)
    }
    /// Sets the MTU for the device (IPv6).
    pub fn set_mtu_v6(&self, mtu: u16) -> io::Result<()> {
        crate::platform::windows::ffi::set_interface_mtu(self.if_luid()?, mtu as _, false)
    }
    /// Sets the MAC address for the device.
    ///
    /// This operation is only supported for TAP devices; attempting to set a MAC address on a TUN device
    /// will result in an error.
    pub fn set_mac_address(&self, eth_addr: [u8; ETHER_ADDR_LEN as usize]) -> io::Result<()> {
        match &self.driver {
            Driver::Tun(_tun) => Err(io::Error::from(io::ErrorKind::Unsupported)),
            Driver::Tap(tap) => tap.set_mac(&eth_addr),
        }
    }
    /// Retrieves the MAC address of the device.
    ///
    /// This operation is only supported for TAP devices.
    pub fn mac_address(&self) -> io::Result<[u8; ETHER_ADDR_LEN as usize]> {
        match &self.driver {
            Driver::Tun(_tun) => Err(io::Error::from(io::ErrorKind::Unsupported)),
            Driver::Tap(tap) => tap.get_mac(),
        }
    }
    /// Sets the interface metric (routing cost).
    pub fn set_metric(&self, metric: u16) -> io::Result<()> {
        crate::platform::windows::ffi::set_interface_metric(self.if_index()?, metric as u32)
    }
    /// Retrieves the version of the underlying driver.
    ///
    /// For TUN devices, this directly queries the driver version.
    /// For TAP devices, the version is composed of several components joined by dots.
    pub fn version(&self) -> io::Result<String> {
        match &self.driver {
            Driver::Tun(tun) => tun.version(),
            Driver::Tap(tap) => tap.get_version().map(|v| {
                v.iter()
                    .map(|v| v.to_string())
                    .collect::<Vec<String>>()
                    .join(".")
            }),
        }
    }
}<|MERGE_RESOLUTION|>--- conflicted
+++ resolved
@@ -47,10 +47,6 @@
                     // Try to open an existing Wintun adapter.
                     break TunDevice::open(wintun_file, name, ring_capacity)?;
                 }
-<<<<<<< HEAD
-                match TunDevice::create(wintun_file, name, name, config.device_guid, ring_capacity)
-                {
-=======
                 let description = config.description.as_deref().unwrap_or(name);
                 match TunDevice::create(
                     wintun_file,
@@ -59,7 +55,6 @@
                     config.device_guid,
                     ring_capacity,
                 ) {
->>>>>>> 6aba3dbd
                     Ok(tun_device) => break tun_device,
                     Err(e) => {
                         if attempts > 3 {

use std::os::windows::io::{AsRawHandle, OwnedHandle};
use std::sync::atomic::{AtomicBool, Ordering};
use std::sync::{Arc, Mutex, MutexGuard, RwLock};
use std::{io, ptr};
<<<<<<< HEAD

use windows::core::HRESULT;
use windows::Win32::Foundation::{
=======
use windows_sys::core::GUID;
use windows_sys::Win32::Foundation::{
>>>>>>> 5683cdb4
    GetLastError, ERROR_BUFFER_OVERFLOW, ERROR_HANDLE_EOF, ERROR_INVALID_DATA, ERROR_NO_MORE_ITEMS,
    HANDLE, WAIT_FAILED, WAIT_OBJECT_0,
};
use windows::Win32::NetworkManagement::Ndis::NET_LUID_LH;
use windows::Win32::System::Threading::{WaitForMultipleObjects, INFINITE};

use crate::platform::windows::ffi;
use crate::platform::windows::ffi::encode_utf16;

mod adapter;
mod adapter_win7;
mod wintun_log;
mod wintun_raw;

pub use adapter::check_adapter_if_orphaned_devices;

/// The maximum size of wintun's internal ring buffer (in bytes)
pub const MAX_RING_CAPACITY: u32 = 0x400_0000;

/// The minimum size of wintun's internal ring buffer (in bytes)
pub const MIN_RING_CAPACITY: u32 = 0x2_0000;

/// Maximum pool name length including zero terminator
pub const MAX_POOL: usize = 256;

pub struct TunDevice {
    index: u32,
    luid: NET_LUID_LH,
    win_tun_adapter: WinTunAdapter,
}
struct WinTunAdapter {
    win_tun: Arc<wintun_raw::wintun>,
    handle: wintun_raw::WINTUN_ADAPTER_HANDLE,
    event: OwnedHandle,
    ring_capacity: u32,
    state: State,
    session: RwLock<Option<WinTunSession>>,
    delete_driver: bool,
}
unsafe impl Send for WinTunAdapter {}
unsafe impl Sync for WinTunAdapter {}
struct WinTunSession {
    win_tun: Arc<wintun_raw::wintun>,
    handle: wintun_raw::WINTUN_SESSION_HANDLE,
    read_event: wintun_raw::HANDLE,
}
impl Drop for WinTunAdapter {
    fn drop(&mut self) {
        let session = self.session.write().unwrap().take();
        drop(session);
        unsafe {
            self.win_tun.WintunCloseAdapter(self.handle);
            if self.delete_driver {
                self.win_tun.WintunDeleteDriver();
            }
        }
    }
}
#[derive(Default)]
struct State {
    state: AtomicBool,
    lock: Mutex<()>,
}
impl State {
    fn check(&self) -> io::Result<()> {
        if self.is_enabled() {
            Ok(())
        } else {
            Err(io::Error::other("The interface has been disabled"))
        }
    }
    fn is_disabled(&self) -> bool {
        !self.state.load(Ordering::Relaxed)
    }
    fn is_enabled(&self) -> bool {
        self.state.load(Ordering::Relaxed)
    }
    fn disable(&self) {
        self.state.store(false, Ordering::Relaxed);
    }
    fn enable(&self) {
        self.state.store(true, Ordering::Relaxed);
    }
    fn lock(&self) -> MutexGuard<'_, ()> {
        self.lock.lock().unwrap()
    }
}
impl WinTunAdapter {
    fn disable(&self) -> io::Result<()> {
        let _guard = self.state.lock();
        if self.state.is_disabled() {
            return Ok(());
        }
        self.state.disable();
        if let Err(e) = ffi::set_event(self.event.as_raw_handle()) {
            self.state.enable();
            return Err(e);
        }
        _ = self.session.write().unwrap().take();
        ffi::reset_event(self.event.as_raw_handle())
    }

    fn enable(&self) -> io::Result<()> {
        let _guard = self.state.lock();
        if self.state.is_disabled() {
            let mut session = self.session.write().unwrap();
            unsafe {
                let session_handle = self
                    .win_tun
                    .WintunStartSession(self.handle, self.ring_capacity);
                if session_handle.is_null() {
                    Err(io::Error::last_os_error())?
                }
                let read_event_handle = self.win_tun.WintunGetReadWaitEvent(session_handle);
                if read_event_handle.is_null() {
                    self.win_tun.WintunEndSession(session_handle);
                    Err(io::Error::last_os_error())?
                }

                let wintun_session = WinTunSession {
                    win_tun: self.win_tun.clone(),
                    handle: session_handle,
                    read_event: read_event_handle,
                };
                session.replace(wintun_session);
            }
            self.state.enable();
        }
        Ok(())
    }
    fn version(&self) -> io::Result<String> {
        let version = unsafe { self.win_tun.WintunGetRunningDriverVersion() };
        let v = version.to_be_bytes();
        Ok(format!(
            "{}.{}",
            u16::from_be_bytes([v[0], v[1]]),
            u16::from_be_bytes([v[2], v[3]])
        ))
    }
    fn send(&self, buf: &[u8], event: Option<&OwnedHandle>) -> io::Result<usize> {
        let guard = self.session.read().unwrap();
        if let Some(session) = guard.as_ref() {
            return session.send(buf, &self.state, event);
        }
        Err(io::Error::other("The interface has been disabled"))
    }
    fn recv(&self, buf: &mut [u8]) -> io::Result<usize> {
        let guard = self.session.read().unwrap();
        if let Some(session) = guard.as_ref() {
            return session.recv(&self.event, buf);
        }
        Err(io::Error::other("The interface has been disabled"))
    }
    fn try_send(&self, buf: &[u8]) -> io::Result<usize> {
        let guard = self.session.read().unwrap();
        if let Some(session) = guard.as_ref() {
            return session.try_send(buf);
        }
        Err(io::Error::other("The interface has been disabled"))
    }
    fn try_recv(&self, buf: &mut [u8]) -> io::Result<usize> {
        let guard = self.session.read().unwrap();
        if let Some(session) = guard.as_ref() {
            return session.try_recv(buf);
        }
        Err(io::Error::other("The interface has been disabled"))
    }
    fn wait_readable_interruptible(&self, interrupt_event: &OwnedHandle) -> io::Result<()> {
        let guard = self.session.read().unwrap();
        if let Some(session) = guard.as_ref() {
            return session.wait_readable_interruptible(&self.event, interrupt_event);
        }
        Err(io::Error::other("The interface has been disabled"))
    }
}

impl Drop for WinTunSession {
    fn drop(&mut self) {
        unsafe {
            self.win_tun.WintunEndSession(self.handle);
        }
    }
}

impl WinTunSession {
    fn send(&self, buf: &[u8], state: &State, event: Option<&OwnedHandle>) -> io::Result<usize> {
        let mut count = 0;
        loop {
            return match self.try_send(buf) {
                Ok(len) => Ok(len),
                Err(ref e) if e.kind() == io::ErrorKind::WouldBlock => {
                    state.check()?;
                    count += 1;
                    if count > 50 {
                        return Err(io::Error::from(io::ErrorKind::TimedOut));
                    }
                    if let Some(event) = event {
                        if ffi::wait_for_single_object(event.as_raw_handle(), 0).is_ok() {
                            return Err(io::Error::new(
                                io::ErrorKind::Interrupted,
                                "trigger interrupt",
                            ));
                        }
                    }
                    std::thread::sleep(std::time::Duration::from_millis(1));
                    continue;
                }
                Err(e) => Err(e),
            };
        }
    }
    fn recv(&self, inner_event: &OwnedHandle, buf: &mut [u8]) -> io::Result<usize> {
        loop {
            for i in 0..64 {
                return match self.try_recv(buf) {
                    Ok(n) => Ok(n),
                    Err(ref e) if e.kind() == io::ErrorKind::WouldBlock => {
                        if i > 32 {
                            std::thread::yield_now()
                        } else {
                            std::hint::spin_loop();
                        }
                        continue;
                    }
                    Err(e) => Err(e),
                };
            }
            self.wait_readable(inner_event)?;
        }
    }
    fn try_send(&self, buf: &[u8]) -> io::Result<usize> {
        assert!(buf.len() <= u32::MAX as _);
        let win_tun = &self.win_tun;
        let handle = self.handle;
        let bytes_ptr = unsafe { win_tun.WintunAllocateSendPacket(handle, buf.len() as u32) };
        if bytes_ptr.is_null() {
            match unsafe { GetLastError() } {
                ERROR_HANDLE_EOF => Err(std::io::Error::from(io::ErrorKind::WriteZero)),
                ERROR_BUFFER_OVERFLOW => Err(std::io::Error::from(io::ErrorKind::WouldBlock)),
                ERROR_INVALID_DATA => Err(std::io::Error::from(io::ErrorKind::InvalidData)),
                e => Err(io::Error::from_raw_os_error(HRESULT::from_win32(e.0).0)),
            }
        } else {
            unsafe { ptr::copy_nonoverlapping(buf.as_ptr(), bytes_ptr, buf.len()) };
            unsafe { win_tun.WintunSendPacket(handle, bytes_ptr) };
            Ok(buf.len())
        }
    }
    fn try_recv(&self, buf: &mut [u8]) -> io::Result<usize> {
        let mut size = 0u32;

        let win_tun = &self.win_tun;
        let handle = self.handle;
        let ptr = unsafe { win_tun.WintunReceivePacket(handle, &mut size as *mut u32) };

        if ptr.is_null() {
            // Wintun returns ERROR_NO_MORE_ITEMS instead of blocking if packets are not available
            return match unsafe { GetLastError() } {
                ERROR_HANDLE_EOF => Err(std::io::Error::from(io::ErrorKind::UnexpectedEof)),
                ERROR_NO_MORE_ITEMS => Err(std::io::Error::from(io::ErrorKind::WouldBlock)),
                e => Err(io::Error::from_raw_os_error(HRESULT::from_win32(e.0).0)),
            };
        }
        let size = size as usize;
        if size > buf.len() {
            unsafe { win_tun.WintunReleaseReceivePacket(handle, ptr) };
            use std::io::{Error, ErrorKind::InvalidInput};
            return Err(Error::new(InvalidInput, "destination buffer too small"));
        }
        unsafe { ptr::copy_nonoverlapping(ptr, buf.as_mut_ptr(), size) };
        unsafe { win_tun.WintunReleaseReceivePacket(handle, ptr) };
        Ok(size)
    }
    fn wait_readable_interruptible(
        &self,
        inner_event: &OwnedHandle,
        interrupt_event: &OwnedHandle,
    ) -> io::Result<()> {
        //Wait on both the read handle and the shutdown handle so that we stop when requested
        let handles = [
<<<<<<< HEAD
            HANDLE(self.read_event),
            HANDLE(inner_event.as_raw_handle()),
            HANDLE(cancel_event.as_raw_handle()),
=======
            self.read_event,
            inner_event.as_raw_handle(),
            interrupt_event.as_raw_handle(),
>>>>>>> 5683cdb4
        ];
        let result = unsafe {
            //SAFETY: We abide by the requirements of WaitForMultipleObjects, handles is a
            //pointer to valid, aligned, stack memory
            WaitForMultipleObjects(&handles, false, INFINITE)
        };
        match result {
            WAIT_FAILED => Err(io::Error::last_os_error()),
            _ => {
                if result == WAIT_OBJECT_0 {
                    //We have data!
                    Ok(())
                } else if result.0 == WAIT_OBJECT_0.0 + 1 {
                    Err(io::Error::other("The interface has been disabled"))
<<<<<<< HEAD
                } else if result.0 == WAIT_OBJECT_0.0 + 2 {
                    Err(io::Error::new(io::ErrorKind::Interrupted, "cancel"))
=======
                } else if result == WAIT_OBJECT_0 + 2 {
                    Err(io::Error::new(
                        io::ErrorKind::Interrupted,
                        "trigger interrupt",
                    ))
>>>>>>> 5683cdb4
                } else {
                    Err(io::Error::last_os_error())
                }
            }
        }
    }
    fn wait_readable(&self, inner_event: &OwnedHandle) -> io::Result<()> {
        //Wait on both the read handle and the shutdown handle so that we stop when requested
        let handles = [HANDLE(self.read_event), HANDLE(inner_event.as_raw_handle())];
        let result = unsafe {
            //SAFETY: We abide by the requirements of WaitForMultipleObjects, handles is a
            //pointer to valid, aligned, stack memory
            WaitForMultipleObjects(&handles, false, INFINITE)
        };
        match result {
            WAIT_FAILED => Err(io::Error::last_os_error()),
            _ => {
                if result == WAIT_OBJECT_0 {
                    //We have data!
                    Ok(())
                } else if result.0 == WAIT_OBJECT_0.0 + 1 {
                    Err(io::Error::other("The interface has been disabled"))
                } else {
                    Err(io::Error::last_os_error())
                }
            }
        }
    }
}

impl TunDevice {
    pub fn open(
        wintun_path: &str,
        name: &str,
        ring_capacity: u32,
        delete_driver: bool,
    ) -> std::io::Result<Self> {
        let range = MIN_RING_CAPACITY..=MAX_RING_CAPACITY;
        if !range.contains(&ring_capacity) {
            Err(io::Error::other(format!(
                "ring capacity {ring_capacity} not in [{MIN_RING_CAPACITY},{MAX_RING_CAPACITY}]"
            )))?;
        }
        let name_utf16 = encode_utf16(name);
        if name_utf16.len() > MAX_POOL {
            Err(io::Error::other("name too long"))?;
        }

        unsafe {
            let event = ffi::create_event()?;

            let win_tun = wintun_raw::wintun::new(wintun_path).map_err(io::Error::other)?;
            wintun_log::set_default_logger_if_unset(&win_tun);
            let adapter = win_tun.WintunOpenAdapter(name_utf16.as_ptr());
            if adapter.is_null() {
                Err(io::Error::last_os_error())?
            }
            let mut luid: wintun_raw::NET_LUID = std::mem::zeroed();
            win_tun.WintunGetAdapterLUID(adapter, &mut luid as *mut wintun_raw::NET_LUID);

            let win_tun_adapter = WinTunAdapter {
                win_tun: Arc::new(win_tun),
                handle: adapter,
                state: State::default(),
                event,
                ring_capacity,
                session: Default::default(),
                delete_driver,
            };
            let luid = std::mem::transmute::<wintun_raw::_NET_LUID_LH, NET_LUID_LH>(luid);
            let index = ffi::luid_to_index(&luid)?;

            let tun = Self {
                luid,
                index,
                win_tun_adapter,
            };
            Ok(tun)
        }
    }
    pub fn create(
        wintun_path: &str,
        name: &str,
        description: &str,
        guid: Option<u128>,
        ring_capacity: u32,
        delete_driver: bool,
    ) -> std::io::Result<Self> {
        let range = MIN_RING_CAPACITY..=MAX_RING_CAPACITY;
        if !range.contains(&ring_capacity) {
            Err(io::Error::other(format!(
                "ring capacity {ring_capacity} not in [{MIN_RING_CAPACITY},{MAX_RING_CAPACITY}]"
            )))?;
        }
        let name_utf16 = encode_utf16(name);
        let description_utf16 = encode_utf16(description);
        if name_utf16.len() > MAX_POOL {
            Err(io::Error::other("name too long"))?;
        }
        if description_utf16.len() > MAX_POOL {
            Err(io::Error::other("tunnel type too long"))?;
        }
        unsafe {
            let event = ffi::create_event()?;

            let win_tun = wintun_raw::wintun::new(wintun_path).map_err(io::Error::other)?;
            wintun_log::set_default_logger_if_unset(&win_tun);
            //SAFETY: guid is a unique integer so transmuting either all zeroes or the user's preferred
            //guid to the wintun_raw guid type is safe and will allow the windows kernel to see our GUID

            let guid = guid.map(|guid| {
                let guid = GUID::from_u128(guid);
                wintun_raw::GUID {
                    Data1: guid.data1,
                    Data2: guid.data2,
                    Data3: guid.data3,
                    Data4: guid.data4,
                }
            });

            //SAFETY: the function is loaded from the wintun dll properly, we are providing valid
            //pointers, and all the strings are correct null terminated UTF-16. This safety rationale
            //applies for all Wintun* functions below
            let adapter = win_tun.WintunCreateAdapter(
                name_utf16.as_ptr(),
                description_utf16.as_ptr(),
                guid.as_ref().map_or(ptr::null(), |guid| guid as *const _),
            );
            if adapter.is_null() {
                Err(io::Error::last_os_error())?
            }
            let mut luid: wintun_raw::NET_LUID = std::mem::zeroed();
            win_tun.WintunGetAdapterLUID(adapter, &mut luid as *mut wintun_raw::NET_LUID);

            let win_tun_adapter = WinTunAdapter {
                win_tun: Arc::new(win_tun),
                handle: adapter,
                state: State::default(),
                event,
                ring_capacity,
                session: Default::default(),
                delete_driver,
            };
            let luid = std::mem::transmute::<wintun_raw::_NET_LUID_LH, NET_LUID_LH>(luid);
            let index = ffi::luid_to_index(&luid)?;

            let tun = Self {
                luid,
                index,
                win_tun_adapter,
            };
            Ok(tun)
        }
    }
    pub fn luid(&self) -> NET_LUID_LH {
        self.luid
    }
    pub fn index(&self) -> u32 {
        self.index
    }
    pub fn get_name(&self) -> io::Result<String> {
        ffi::luid_to_alias(&self.luid)
    }
    pub fn send(&self, buf: &[u8]) -> io::Result<usize> {
        self.win_tun_adapter.send(buf, None)
    }

    #[allow(dead_code)]
    pub(crate) fn send_interruptible(&self, buf: &[u8], event: &OwnedHandle) -> io::Result<usize> {
        self.win_tun_adapter.send(buf, Some(event))
    }
    #[allow(dead_code)]
    pub(crate) fn wait_readable_interruptible(
        &self,
        interrupt_event: &OwnedHandle,
    ) -> io::Result<()> {
        self.win_tun_adapter
            .wait_readable_interruptible(interrupt_event)
    }
    pub fn recv(&self, buf: &mut [u8]) -> io::Result<usize> {
        self.win_tun_adapter.recv(buf)
    }
    pub fn try_send(&self, buf: &[u8]) -> io::Result<usize> {
        self.win_tun_adapter.try_send(buf)
    }
    pub fn try_recv(&self, buf: &mut [u8]) -> io::Result<usize> {
        self.win_tun_adapter.try_recv(buf)
    }
    pub fn shutdown(&self) -> io::Result<()> {
        self.win_tun_adapter.disable()
    }
    pub fn version(&self) -> io::Result<String> {
        self.win_tun_adapter.version()
    }
    pub fn enabled(&self, value: bool) -> io::Result<()> {
        if value {
            self.win_tun_adapter.enable()
        } else {
            self.win_tun_adapter.disable()
        }
    }
}<|MERGE_RESOLUTION|>--- conflicted
+++ resolved
@@ -2,14 +2,9 @@
 use std::sync::atomic::{AtomicBool, Ordering};
 use std::sync::{Arc, Mutex, MutexGuard, RwLock};
 use std::{io, ptr};
-<<<<<<< HEAD
-
-use windows::core::HRESULT;
+
+use windows::core::{GUID, HRESULT};
 use windows::Win32::Foundation::{
-=======
-use windows_sys::core::GUID;
-use windows_sys::Win32::Foundation::{
->>>>>>> 5683cdb4
     GetLastError, ERROR_BUFFER_OVERFLOW, ERROR_HANDLE_EOF, ERROR_INVALID_DATA, ERROR_NO_MORE_ITEMS,
     HANDLE, WAIT_FAILED, WAIT_OBJECT_0,
 };
@@ -290,15 +285,9 @@
     ) -> io::Result<()> {
         //Wait on both the read handle and the shutdown handle so that we stop when requested
         let handles = [
-<<<<<<< HEAD
             HANDLE(self.read_event),
             HANDLE(inner_event.as_raw_handle()),
-            HANDLE(cancel_event.as_raw_handle()),
-=======
-            self.read_event,
-            inner_event.as_raw_handle(),
-            interrupt_event.as_raw_handle(),
->>>>>>> 5683cdb4
+            HANDLE(interrupt_event.as_raw_handle()),
         ];
         let result = unsafe {
             //SAFETY: We abide by the requirements of WaitForMultipleObjects, handles is a
@@ -313,16 +302,11 @@
                     Ok(())
                 } else if result.0 == WAIT_OBJECT_0.0 + 1 {
                     Err(io::Error::other("The interface has been disabled"))
-<<<<<<< HEAD
                 } else if result.0 == WAIT_OBJECT_0.0 + 2 {
-                    Err(io::Error::new(io::ErrorKind::Interrupted, "cancel"))
-=======
-                } else if result == WAIT_OBJECT_0 + 2 {
                     Err(io::Error::new(
                         io::ErrorKind::Interrupted,
                         "trigger interrupt",
                     ))
->>>>>>> 5683cdb4
                 } else {
                     Err(io::Error::last_os_error())
                 }

use std::os::windows::io::{AsRawHandle, OwnedHandle};
use std::sync::atomic::{AtomicBool, Ordering};
use std::{io, ptr};

use windows::core::HRESULT;
use windows::Win32::Foundation::{
    GetLastError, ERROR_BUFFER_OVERFLOW, ERROR_HANDLE_EOF, ERROR_INVALID_DATA, ERROR_NO_MORE_ITEMS,
    HANDLE, WAIT_FAILED, WAIT_OBJECT_0,
};
use windows::Win32::NetworkManagement::Ndis::NET_LUID_LH;
use windows::Win32::System::Threading::{WaitForMultipleObjects, INFINITE};

use crate::platform::windows::ffi;
use crate::platform::windows::ffi::encode_utf16;

mod wintun_log;
mod wintun_raw;

/// The maximum size of wintun's internal ring buffer (in bytes)
pub const MAX_RING_CAPACITY: u32 = 0x400_0000;

/// The minimum size of wintun's internal ring buffer (in bytes)
pub const MIN_RING_CAPACITY: u32 = 0x2_0000;

/// Maximum pool name length including zero terminator
pub const MAX_POOL: usize = 256;

pub struct TunDevice {
    index: u32,
    luid: NET_LUID_LH,
    session: SessionHandle,
}
struct AdapterHandle {
    win_tun: wintun_raw::wintun,
    handle: wintun_raw::WINTUN_ADAPTER_HANDLE,
    shutdown_state: AtomicBool,
    shutdown_event: OwnedHandle,
    ring_capacity: u32,
}
impl Drop for AdapterHandle {
    fn drop(&mut self) {
        unsafe {
            self.win_tun.WintunCloseAdapter(self.handle);
            self.win_tun.WintunDeleteDriver();
        }
    }
}
impl AdapterHandle {
    fn version(&self) -> io::Result<String> {
        let version = unsafe { self.win_tun.WintunGetRunningDriverVersion() };
        let v = version.to_be_bytes();
        Ok(format!(
            "{}.{}",
            u16::from_be_bytes([v[0], v[1]]),
            u16::from_be_bytes([v[2], v[3]])
        ))
    }
    fn start_session(self) -> io::Result<SessionHandle> {
        unsafe {
            let session = self
                .win_tun
                .WintunStartSession(self.handle, self.ring_capacity);
            if session.is_null() {
                Err(io::Error::last_os_error())?
            }
            let read_event_handle = self.win_tun.WintunGetReadWaitEvent(session);
            if read_event_handle.is_null() {
                Err(io::Error::last_os_error())?
            }

            let session = SessionHandle {
                adapter: self,
                handle: session,
                read_event: read_event_handle,
            };
            Ok(session)
        }
    }
    fn shutdown(&self) -> io::Result<()> {
        self.shutdown_state.store(true, Ordering::SeqCst);
        ffi::set_event(self.shutdown_event.as_raw_handle())
    }
    fn is_shutdown(&self) -> bool {
        self.shutdown_state.load(Ordering::SeqCst)
    }
}
unsafe impl Send for AdapterHandle {}
unsafe impl Sync for AdapterHandle {}
struct SessionHandle {
    adapter: AdapterHandle,
    handle: wintun_raw::WINTUN_SESSION_HANDLE,
    read_event: wintun_raw::HANDLE,
}
impl Drop for SessionHandle {
    fn drop(&mut self) {
        unsafe {
            self.adapter.win_tun.WintunEndSession(self.handle);
        }
    }
}
unsafe impl Send for SessionHandle {}
unsafe impl Sync for SessionHandle {}
impl TunDevice {
    pub fn open(wintun_path: &str, name: &str, ring_capacity: u32) -> std::io::Result<Self> {
        let range = MIN_RING_CAPACITY..=MAX_RING_CAPACITY;
        if !range.contains(&ring_capacity) {
            Err(io::Error::other(format!(
                "ring capacity {ring_capacity} not in [{MIN_RING_CAPACITY},{MAX_RING_CAPACITY}]"
            )))?;
        }
        let name_utf16 = encode_utf16(name);
        if name_utf16.len() > MAX_POOL {
            Err(io::Error::other("name too long"))?;
        }

        unsafe {
            let shutdown_event = ffi::create_event()?;

            let win_tun = wintun_raw::wintun::new(wintun_path).map_err(io::Error::other)?;
            wintun_log::set_default_logger_if_unset(&win_tun);
            let adapter = win_tun.WintunOpenAdapter(name_utf16.as_ptr());
            if adapter.is_null() {
                Err(io::Error::last_os_error())?
            }
            let mut luid: wintun_raw::NET_LUID = std::mem::zeroed();
            win_tun.WintunGetAdapterLUID(adapter, &mut luid as *mut wintun_raw::NET_LUID);

            let adapter = AdapterHandle {
                win_tun,
                handle: adapter,
                ring_capacity,
                shutdown_event,
                shutdown_state: AtomicBool::new(false),
            };
            let luid = std::mem::transmute::<wintun_raw::_NET_LUID_LH, NET_LUID_LH>(luid);
            let index = ffi::luid_to_index(&luid)?;
            let session = adapter.start_session()?;

            let tun = Self {
                luid,
                index,
                session,
            };
            Ok(tun)
        }
    }
    pub fn create(
        wintun_path: &str,
        name: &str,
<<<<<<< HEAD
        tunnel_type: &str,
=======
        description: &str,
>>>>>>> 6aba3dbd
        guid: Option<u128>,
        ring_capacity: u32,
    ) -> std::io::Result<Self> {
        let range = MIN_RING_CAPACITY..=MAX_RING_CAPACITY;
        if !range.contains(&ring_capacity) {
            Err(io::Error::other(format!(
                "ring capacity {ring_capacity} not in [{MIN_RING_CAPACITY},{MAX_RING_CAPACITY}]"
            )))?;
        }
        let name_utf16 = encode_utf16(name);
        let description_utf16 = encode_utf16(description);
        if name_utf16.len() > MAX_POOL {
            Err(io::Error::other("name too long"))?;
        }
        if description_utf16.len() > MAX_POOL {
            Err(io::Error::other("tunnel type too long"))?;
        }
        unsafe {
            let shutdown_event = ffi::create_event()?;

            let win_tun = wintun_raw::wintun::new(wintun_path).map_err(io::Error::other)?;
            wintun_log::set_default_logger_if_unset(&win_tun);
            //SAFETY: guid is a unique integer so transmuting either all zeroes or the user's preferred
            //guid to the wintun_raw guid type is safe and will allow the windows kernel to see our GUID

            let guid_ptr = guid
                .map(|guid| {
                    let guid_struct: wintun_raw::GUID = std::mem::transmute(guid);
                    &guid_struct as *const wintun_raw::GUID
                })
                .unwrap_or(ptr::null());

            //SAFETY: the function is loaded from the wintun dll properly, we are providing valid
            //pointers, and all the strings are correct null terminated UTF-16. This safety rationale
            //applies for all Wintun* functions below
            let adapter = win_tun.WintunCreateAdapter(
                name_utf16.as_ptr(),
                description_utf16.as_ptr(),
                guid_ptr,
            );
            if adapter.is_null() {
                Err(io::Error::last_os_error())?
            }
            let mut luid: wintun_raw::NET_LUID = std::mem::zeroed();
            win_tun.WintunGetAdapterLUID(adapter, &mut luid as *mut wintun_raw::NET_LUID);

            let adapter = AdapterHandle {
                win_tun,
                handle: adapter,
                ring_capacity,
                shutdown_event,
                shutdown_state: AtomicBool::new(false),
            };
            let luid = std::mem::transmute::<wintun_raw::_NET_LUID_LH, NET_LUID_LH>(luid);
            let index = ffi::luid_to_index(&luid)?;
            let session = adapter.start_session()?;

            let tun = Self {
                luid,
                index,
                session,
            };
            Ok(tun)
        }
    }

    pub fn luid(&self) -> NET_LUID_LH {
        self.luid
    }
    pub fn index(&self) -> u32 {
        self.index
    }
    pub fn get_name(&self) -> io::Result<String> {
        ffi::luid_to_alias(&self.luid)
    }
    pub fn send(&self, buf: &[u8]) -> io::Result<usize> {
        self.session.send(buf, None)
    }

    #[cfg(any(feature = "async_tokio", feature = "async_io"))]
    pub(crate) fn send_cancelable(
        &self,
        buf: &[u8],
        cancel_event: &OwnedHandle,
    ) -> io::Result<usize> {
        self.session.send(buf, Some(cancel_event))
    }
    pub(crate) fn wait_readable_cancelable(&self, cancel_event: &OwnedHandle) -> io::Result<()> {
        self.session.wait_readable_cancelable(cancel_event)
    }
    pub fn recv(&self, buf: &mut [u8]) -> io::Result<usize> {
        self.session.recv(buf)
    }
    pub fn try_send(&self, buf: &[u8]) -> io::Result<usize> {
        self.session.try_send(buf)
    }
    pub fn try_recv(&self, buf: &mut [u8]) -> io::Result<usize> {
        self.session.try_recv(buf)
    }
    pub fn shutdown(&self) -> io::Result<()> {
        self.session.shutdown()
    }
    pub fn version(&self) -> io::Result<String> {
        self.session.adapter.version()
    }
}

impl SessionHandle {
    fn send(&self, buf: &[u8], cancel_event: Option<&OwnedHandle>) -> io::Result<usize> {
        let mut count = 0;
        loop {
            return match self.try_send(buf) {
                Ok(len) => Ok(len),
                Err(ref e) if e.kind() == io::ErrorKind::WouldBlock => {
                    count += 1;
                    if count > 50 {
                        return Err(io::Error::from(io::ErrorKind::TimedOut));
                    }
                    if let Some(cancel_event) = cancel_event {
                        if ffi::wait_for_single_object(cancel_event.as_raw_handle(), 0).is_ok() {
                            return Err(io::Error::new(io::ErrorKind::Interrupted, "cancel"));
                        }
                    }
                    std::thread::sleep(std::time::Duration::from_millis(1));
                    continue;
                }
                Err(e) => Err(e),
            };
        }
    }
    fn recv(&self, buf: &mut [u8]) -> io::Result<usize> {
        loop {
            for i in 0..64 {
                return match self.try_recv(buf) {
                    Ok(n) => Ok(n),
                    Err(ref e) if e.kind() == io::ErrorKind::WouldBlock => {
                        if i > 32 {
                            std::thread::yield_now()
                        } else {
                            std::hint::spin_loop();
                        }
                        continue;
                    }
                    Err(e) => Err(e),
                };
            }
            self.wait_readable()?;
        }
    }
    fn try_send(&self, buf: &[u8]) -> io::Result<usize> {
        assert!(buf.len() <= u32::MAX as _);
        self.check_shutdown()?;
        let win_tun = &self.adapter.win_tun;
        let handle = self.handle;
        let bytes_ptr = unsafe { win_tun.WintunAllocateSendPacket(handle, buf.len() as u32) };
        if bytes_ptr.is_null() {
            match unsafe { GetLastError() } {
                ERROR_HANDLE_EOF => Err(std::io::Error::from(io::ErrorKind::WriteZero)),
                ERROR_BUFFER_OVERFLOW => Err(std::io::Error::from(io::ErrorKind::WouldBlock)),
                ERROR_INVALID_DATA => Err(std::io::Error::from(io::ErrorKind::InvalidData)),
                e => Err(io::Error::from_raw_os_error(HRESULT::from_win32(e.0).0)),
            }
        } else {
            unsafe { ptr::copy_nonoverlapping(buf.as_ptr(), bytes_ptr, buf.len()) };
            unsafe { win_tun.WintunSendPacket(handle, bytes_ptr) };
            Ok(buf.len())
        }
    }
    fn try_recv(&self, buf: &mut [u8]) -> io::Result<usize> {
        self.check_shutdown()?;
        let mut size = 0u32;

        let win_tun = &self.adapter.win_tun;
        let handle = self.handle;
        let ptr = unsafe { win_tun.WintunReceivePacket(handle, &mut size as *mut u32) };

        if ptr.is_null() {
            // Wintun returns ERROR_NO_MORE_ITEMS instead of blocking if packets are not available
            return match unsafe { GetLastError() } {
                ERROR_HANDLE_EOF => Err(std::io::Error::from(io::ErrorKind::UnexpectedEof)),
                ERROR_NO_MORE_ITEMS => Err(std::io::Error::from(io::ErrorKind::WouldBlock)),
                e => Err(io::Error::from_raw_os_error(HRESULT::from_win32(e.0).0)),
            };
        }
        let size = size as usize;
        if size > buf.len() {
            unsafe { win_tun.WintunReleaseReceivePacket(handle, ptr) };
            use std::io::{Error, ErrorKind::InvalidInput};
            return Err(Error::new(InvalidInput, "destination buffer too small"));
        }
        unsafe { ptr::copy_nonoverlapping(ptr, buf.as_mut_ptr(), size) };
        unsafe { win_tun.WintunReleaseReceivePacket(handle, ptr) };
        Ok(size)
    }
    pub(crate) fn wait_readable_cancelable(&self, cancel_event: &OwnedHandle) -> io::Result<()> {
        self.check_shutdown()?;
        //Wait on both the read handle and the shutdown handle so that we stop when requested
        let handles = [
            HANDLE(self.read_event),
            HANDLE(cancel_event.as_raw_handle()),
            HANDLE(self.adapter.shutdown_event.as_raw_handle()),
        ];
        let result = unsafe {
            //SAFETY: We abide by the requirements of WaitForMultipleObjects, handles is a
            //pointer to valid, aligned, stack memory
            WaitForMultipleObjects(&handles, false, INFINITE)
        };
        match result {
            WAIT_FAILED => Err(io::Error::last_os_error()),
            _ => {
                if result == WAIT_OBJECT_0 {
                    //We have data!
                    Ok(())
                } else if result.0 == WAIT_OBJECT_0.0 + 1 {
                    Err(io::Error::new(io::ErrorKind::Interrupted, "cancel"))
                } else {
                    //Shutdown event triggered
                    Err(io::Error::other(format!(
                        "Shutdown event triggered {}",
                        io::Error::last_os_error()
                    )))
                }
            }
        }
    }
    fn wait_readable(&self) -> io::Result<()> {
        self.check_shutdown()?;
        //Wait on both the read handle and the shutdown handle so that we stop when requested
        let handles = [
            HANDLE(self.read_event),
            HANDLE(self.adapter.shutdown_event.as_raw_handle()),
        ];
        let result = unsafe {
            //SAFETY: We abide by the requirements of WaitForMultipleObjects, handles is a
            //pointer to valid, aligned, stack memory
            WaitForMultipleObjects(&handles, false, INFINITE)
        };
        match result {
            WAIT_FAILED => Err(io::Error::last_os_error()),
            _ => {
                if result == WAIT_OBJECT_0 {
                    //We have data!
                    Ok(())
                } else {
                    //Shutdown event triggered
                    Err(io::Error::other(format!(
                        "Shutdown event triggered {}",
                        io::Error::last_os_error()
                    )))
                }
            }
        }
    }
    fn shutdown(&self) -> io::Result<()> {
        self.adapter.shutdown()
    }
    fn check_shutdown(&self) -> io::Result<()> {
        if self.adapter.is_shutdown() {
            return Err(io::Error::from(io::ErrorKind::UnexpectedEof));
        }
        Ok(())
    }
}<|MERGE_RESOLUTION|>--- conflicted
+++ resolved
@@ -147,11 +147,7 @@
     pub fn create(
         wintun_path: &str,
         name: &str,
-<<<<<<< HEAD
-        tunnel_type: &str,
-=======
         description: &str,
->>>>>>> 6aba3dbd
         guid: Option<u128>,
         ring_capacity: u32,
     ) -> std::io::Result<Self> {

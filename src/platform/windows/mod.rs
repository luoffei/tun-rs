--- conflicted
+++ resolved
@@ -1,15 +1,11 @@
 mod device;
 pub(crate) mod ffi;
-<<<<<<< HEAD
-=======
 #[cfg(any(
     feature = "interruptible",
     feature = "async_tokio",
     feature = "async_io"
 ))]
 mod interrupt;
-mod netsh;
->>>>>>> 5683cdb4
 mod tap;
 mod tun;
 #[cfg(any(
